[package]
name = "pallet-staking-fuzz"
version = "0.0.0"
authors = ["Automatically generated"]
publish = false
edition = "2018"
license = "Apache-2.0"
homepage = "https://substrate.dev"
repository = "https://github.com/paritytech/substrate/"
description = "FRAME pallet staking fuzzing"

[package.metadata.docs.rs]
targets = ["x86_64-unknown-linux-gnu"]

[dependencies]
honggfuzz = "0.5"
codec = { package = "parity-scale-codec", version = "2.0.0", default-features = false, features = ["derive"] }
<<<<<<< HEAD
pallet-staking = { version = "2.0.0", path = "..", features = ["runtime-benchmarks"] }
pallet-staking-reward-curve = { version = "2.0.0",  path = "../reward-curve" }
pallet-session = { version = "2.0.0", path = "../../session" }
pallet-indices = { version = "2.0.0", path = "../../indices" }
pallet-balances = { version = "2.0.0", path = "../../balances" }
pallet-timestamp = { version = "2.0.0", path = "../../timestamp" }
frame-system = { version = "2.0.0", path = "../../system" }
frame-support = { version = "2.0.0", path = "../../support" }
sp-std = { version = "2.0.0", path = "../../../primitives/std" }
sp-io ={ version = "2.0.0", path = "../../../primitives/io" }
sp-core = { version = "2.0.0", path = "../../../primitives/core" }
sp-npos-elections = { version = "2.0.0", path = "../../../primitives/npos-elections" }
sp-election-providers = { version = "2.0.0", path = "../../../primitives/election-providers" }
sp-runtime = { version = "2.0.0", path = "../../../primitives/runtime" }
=======
pallet-staking = { version = "3.0.0", path = "..", features = ["runtime-benchmarks"] }
pallet-staking-reward-curve = { version = "3.0.0",  path = "../reward-curve" }
pallet-session = { version = "3.0.0", path = "../../session" }
pallet-indices = { version = "3.0.0", path = "../../indices" }
pallet-balances = { version = "3.0.0", path = "../../balances" }
pallet-timestamp = { version = "3.0.0", path = "../../timestamp" }
frame-system = { version = "3.0.0", path = "../../system" }
frame-support = { version = "3.0.0", path = "../../support" }
sp-std = { version = "3.0.0", path = "../../../primitives/std" }
sp-io ={ version = "3.0.0", path = "../../../primitives/io" }
sp-core = { version = "3.0.0", path = "../../../primitives/core" }
sp-npos-elections = { version = "3.0.0", path = "../../../primitives/npos-elections" }
sp-runtime = { version = "3.0.0", path = "../../../primitives/runtime" }
serde = "1.0.101"

[features]
# Note feature std is required so that impl_opaque_keys derive serde.
default = ["std"]
std = []
>>>>>>> 3957f439

[[bin]]
name = "submit_solution"
path = "src/submit_solution.rs"<|MERGE_RESOLUTION|>--- conflicted
+++ resolved
@@ -15,22 +15,6 @@
 [dependencies]
 honggfuzz = "0.5"
 codec = { package = "parity-scale-codec", version = "2.0.0", default-features = false, features = ["derive"] }
-<<<<<<< HEAD
-pallet-staking = { version = "2.0.0", path = "..", features = ["runtime-benchmarks"] }
-pallet-staking-reward-curve = { version = "2.0.0",  path = "../reward-curve" }
-pallet-session = { version = "2.0.0", path = "../../session" }
-pallet-indices = { version = "2.0.0", path = "../../indices" }
-pallet-balances = { version = "2.0.0", path = "../../balances" }
-pallet-timestamp = { version = "2.0.0", path = "../../timestamp" }
-frame-system = { version = "2.0.0", path = "../../system" }
-frame-support = { version = "2.0.0", path = "../../support" }
-sp-std = { version = "2.0.0", path = "../../../primitives/std" }
-sp-io ={ version = "2.0.0", path = "../../../primitives/io" }
-sp-core = { version = "2.0.0", path = "../../../primitives/core" }
-sp-npos-elections = { version = "2.0.0", path = "../../../primitives/npos-elections" }
-sp-election-providers = { version = "2.0.0", path = "../../../primitives/election-providers" }
-sp-runtime = { version = "2.0.0", path = "../../../primitives/runtime" }
-=======
 pallet-staking = { version = "3.0.0", path = "..", features = ["runtime-benchmarks"] }
 pallet-staking-reward-curve = { version = "3.0.0",  path = "../reward-curve" }
 pallet-session = { version = "3.0.0", path = "../../session" }
@@ -44,13 +28,13 @@
 sp-core = { version = "3.0.0", path = "../../../primitives/core" }
 sp-npos-elections = { version = "3.0.0", path = "../../../primitives/npos-elections" }
 sp-runtime = { version = "3.0.0", path = "../../../primitives/runtime" }
+sp-election-providers = { version = "3.0.0", path = "../../../primitives/election-providers" }
 serde = "1.0.101"
 
 [features]
 # Note feature std is required so that impl_opaque_keys derive serde.
 default = ["std"]
 std = []
->>>>>>> 3957f439
 
 [[bin]]
 name = "submit_solution"
