// This file is part of Substrate.

// Copyright (C) 2017-2020 Parity Technologies (UK) Ltd.
// SPDX-License-Identifier: Apache-2.0

// Licensed under the Apache License, Version 2.0 (the "License");
// you may not use this file except in compliance with the License.
// You may obtain a copy of the License at
//
// 	http://www.apache.org/licenses/LICENSE-2.0
//
// Unless required by applicable law or agreed to in writing, software
// distributed under the License is distributed on an "AS IS" BASIS,
// WITHOUT WARRANTIES OR CONDITIONS OF ANY KIND, either express or implied.
// See the License for the specific language governing permissions and
// limitations under the License.

//! # Staking Module
//!
//! The Staking module is used to manage funds at stake by network maintainers.
//!
//! - [`staking::Config`](./trait.Config.html)
//! - [`Call`](./enum.Call.html)
//! - [`Module`](./struct.Module.html)
//!
//! ## Overview
//!
//! The Staking module is the means by which a set of network maintainers (known as _authorities_ in
//! some contexts and _validators_ in others) are chosen based upon those who voluntarily place
//! funds under deposit. Under deposit, those funds are rewarded under normal operation but are held
//! at pain of _slash_ (expropriation) should the staked maintainer be found not to be discharging
//! its duties properly.
//!
//! ### Terminology
//! <!-- Original author of paragraph: @gavofyork -->
//!
//! - Staking: The process of locking up funds for some time, placing them at risk of slashing
//!   (loss) in order to become a rewarded maintainer of the network.
//! - Validating: The process of running a node to actively maintain the network, either by
//!   producing blocks or guaranteeing finality of the chain.
//! - Nominating: The process of placing staked funds behind one or more validators in order to
//!   share in any reward, and punishment, they take.
//! - Stash account: The account holding an owner's funds used for staking.
//! - Controller account: The account that controls an owner's funds for staking.
//! - Era: A (whole) number of sessions, which is the period that the validator set (and each
//!   validator's active nominator set) is recalculated and where rewards are paid out.
//! - Slash: The punishment of a staker by reducing its funds.
//!
//! ### Goals
//! <!-- Original author of paragraph: @gavofyork -->
//!
//! The staking system in Substrate NPoS is designed to make the following possible:
//!
//! - Stake funds that are controlled by a cold wallet.
//! - Withdraw some, or deposit more, funds without interrupting the role of an entity.
//! - Switch between roles (nominator, validator, idle) with minimal overhead.
//!
//! ### Scenarios
//!
//! #### Staking
//!
//! Almost any interaction with the Staking module requires a process of _**bonding**_ (also known
//! as being a _staker_). To become *bonded*, a fund-holding account known as the _stash account_,
//! which holds some or all of the funds that become frozen in place as part of the staking process,
//! is paired with an active **controller** account, which issues instructions on how they shall be
//! used.
//!
//! An account pair can become bonded using the [`bond`](./enum.Call.html#variant.bond) call.
//!
//! Stash accounts can change their associated controller using the
//! [`set_controller`](./enum.Call.html#variant.set_controller) call.
//!
//! There are three possible roles that any staked account pair can be in: `Validator`, `Nominator`
//! and `Idle` (defined in [`StakerStatus`](./enum.StakerStatus.html)). There are three
//! corresponding instructions to change between roles, namely:
//! [`validate`](./enum.Call.html#variant.validate),
//! [`nominate`](./enum.Call.html#variant.nominate), and [`chill`](./enum.Call.html#variant.chill).
//!
//! #### Validating
//!
//! A **validator** takes the role of either validating blocks or ensuring their finality,
//! maintaining the veracity of the network. A validator should avoid both any sort of malicious
//! misbehavior and going offline. Bonded accounts that state interest in being a validator do NOT
//! get immediately chosen as a validator. Instead, they are declared as a _candidate_ and they
//! _might_ get elected at the _next era_ as a validator. The result of the election is determined
//! by nominators and their votes.
//!
//! An account can become a validator candidate via the
//! [`validate`](./enum.Call.html#variant.validate) call.
//!
//! #### Nomination
//!
//! A **nominator** does not take any _direct_ role in maintaining the network, instead, it votes on
//! a set of validators  to be elected. Once interest in nomination is stated by an account, it
//! takes effect at the next election round. The funds in the nominator's stash account indicate the
//! _weight_ of its vote. Both the rewards and any punishment that a validator earns are shared
//! between the validator and its nominators. This rule incentivizes the nominators to NOT vote for
//! the misbehaving/offline validators as much as possible, simply because the nominators will also
//! lose funds if they vote poorly.
//!
//! An account can become a nominator via the [`nominate`](enum.Call.html#variant.nominate) call.
//!
//! #### Rewards and Slash
//!
//! The **reward and slashing** procedure is the core of the Staking module, attempting to _embrace
//! valid behavior_ while _punishing any misbehavior or lack of availability_.
//!
//! Rewards must be claimed for each era before it gets too old by `$HISTORY_DEPTH` using the
//! `payout_stakers` call. Any account can call `payout_stakers`, which pays the reward to the
//! validator as well as its nominators. Only the [`Config::MaxNominatorRewardedPerValidator`]
//! biggest stakers can claim their reward. This is to limit the i/o cost to mutate storage for each
//! nominator's account.
//!
//! Slashing can occur at any point in time, once misbehavior is reported. Once slashing is
//! determined, a value is deducted from the balance of the validator and all the nominators who
//! voted for this validator (values are deducted from the _stash_ account of the slashed entity).
//!
//! Slashing logic is further described in the documentation of the `slashing` module.
//!
//! Similar to slashing, rewards are also shared among a validator and its associated nominators.
//! Yet, the reward funds are not always transferred to the stash account and can be configured. See
//! [Reward Calculation](#reward-calculation) for more details.
//!
//! #### Chilling
//!
//! Finally, any of the roles above can choose to step back temporarily and just chill for a while.
//! This means that if they are a nominator, they will not be considered as voters anymore and if
//! they are validators, they will no longer be a candidate for the next election.
//!
//! An account can step back via the [`chill`](enum.Call.html#variant.chill) call.
//!
//! ### Session managing
//!
//! The module implement the trait `SessionManager`. Which is the only API to query new validator
//! set and allowing these validator set to be rewarded once their era is ended.
//!
//! ## Interface
//!
//! ### Dispatchable Functions
//!
//! The dispatchable functions of the Staking module enable the steps needed for entities to accept
//! and change their role, alongside some helper functions to get/set the metadata of the module.
//!
//! ### Public Functions
//!
//! The Staking module contains many public storage items and (im)mutable functions.
//!
//! ## Usage
//!
//! ### Example: Rewarding a validator by id.
//!
//! ```
//! use frame_support::{decl_module, dispatch};
//! use frame_system::ensure_signed;
//! use pallet_staking::{self as staking};
//!
//! pub trait Config: staking::Config {}
//!
//! decl_module! {
//!     pub struct Module<T: Config> for enum Call where origin: T::Origin {
//!         /// Reward a validator.
//!         #[weight = 0]
//!         pub fn reward_myself(origin) -> dispatch::DispatchResult {
//!             let reported = ensure_signed(origin)?;
//!             <staking::Module<T>>::reward_by_ids(vec![(reported, 10)]);
//!             Ok(())
//!         }
//!     }
//! }
//! # fn main() { }
//! ```
//!
//! ## Implementation Details
//!
//! ### Era payout
//!
//! The era payout is computed using yearly inflation curve defined at
//! [`T::RewardCurve`](./trait.Config.html#associatedtype.RewardCurve) as such:
//!
//! ```nocompile
//! staker_payout = yearly_inflation(npos_token_staked / total_tokens) * total_tokens / era_per_year
//! ```
//! This payout is used to reward stakers as defined in next section
//!
//! ```nocompile
//! remaining_payout = max_yearly_inflation * total_tokens / era_per_year - staker_payout
//! ```
//! The remaining reward is send to the configurable end-point
//! [`T::RewardRemainder`](./trait.Config.html#associatedtype.RewardRemainder).
//!
//! ### Reward Calculation
//!
//! Validators and nominators are rewarded at the end of each era. The total reward of an era is
//! calculated using the era duration and the staking rate (the total amount of tokens staked by
//! nominators and validators, divided by the total token supply). It aims to incentivize toward a
//! defined staking rate. The full specification can be found
//! [here](https://research.web3.foundation/en/latest/polkadot/Token%20Economics.html#inflation-model).
//!
//! Total reward is split among validators and their nominators depending on the number of points
//! they received during the era. Points are added to a validator using
//! [`reward_by_ids`](./enum.Call.html#variant.reward_by_ids) or
//! [`reward_by_indices`](./enum.Call.html#variant.reward_by_indices).
//!
//! [`Module`](./struct.Module.html) implements
//! [`pallet_authorship::EventHandler`](../pallet_authorship/trait.EventHandler.html) to add reward
//! points to block producer and block producer of referenced uncles.
//!
//! The validator and its nominator split their reward as following:
//!
//! The validator can declare an amount, named
//! [`commission`](./struct.ValidatorPrefs.html#structfield.commission), that does not get shared
//! with the nominators at each reward payout through its
//! [`ValidatorPrefs`](./struct.ValidatorPrefs.html). This value gets deducted from the total reward
//! that is paid to the validator and its nominators. The remaining portion is split among the
//! validator and all of the nominators that nominated the validator, proportional to the value
//! staked behind this validator (_i.e._ dividing the
//! [`own`](./struct.Exposure.html#structfield.own) or
//! [`others`](./struct.Exposure.html#structfield.others) by
//! [`total`](./struct.Exposure.html#structfield.total) in [`Exposure`](./struct.Exposure.html)).
//!
//! All entities who receive a reward have the option to choose their reward destination through the
//! [`Payee`](./struct.Payee.html) storage item (see
//! [`set_payee`](enum.Call.html#variant.set_payee)), to be one of the following:
//!
//! - Controller account, (obviously) not increasing the staked value.
//! - Stash account, not increasing the staked value.
//! - Stash account, also increasing the staked value.
//!
//! ### Additional Fund Management Operations
//!
//! Any funds already placed into stash can be the target of the following operations:
//!
//! The controller account can free a portion (or all) of the funds using the
//! [`unbond`](enum.Call.html#variant.unbond) call. Note that the funds are not immediately
//! accessible. Instead, a duration denoted by [`BondingDuration`](./trait.Config.html#associatedtype.BondingDuration)
//! (in number of eras) must pass until the funds can actually be removed. Once the
//! `BondingDuration` is over, the [`withdraw_unbonded`](./enum.Call.html#variant.withdraw_unbonded)
//! call can be used to actually withdraw the funds.
//!
//! Note that there is a limitation to the number of fund-chunks that can be scheduled to be
//! unlocked in the future via [`unbond`](enum.Call.html#variant.unbond). In case this maximum
//! (`MAX_UNLOCKING_CHUNKS`) is reached, the bonded account _must_ first wait until a successful
//! call to `withdraw_unbonded` to remove some of the chunks.
//!
//! ### Election Algorithm
//!
//! The current election algorithm is implemented based on Phragmén. The reference implementation
//! can be found [here](https://github.com/w3f/consensus/tree/master/NPoS).
//!
//! The election algorithm, aside from electing the validators with the most stake value and votes,
//! tries to divide the nominator votes among candidates in an equal manner. To further assure this,
//! an optional post-processing can be applied that iteratively normalizes the nominator staked
//! values until the total difference among votes of a particular nominator are less than a
//! threshold.
//!
//! ## GenesisConfig
//!
//! The Staking module depends on the [`GenesisConfig`](./struct.GenesisConfig.html). The
//! `GenesisConfig` is optional and allow to set some initial stakers.
//!
//! ## Related Modules
//!
//! - [Balances](../pallet_balances/index.html): Used to manage values at stake.
//! - [Session](../pallet_session/index.html): Used to manage sessions. Also, a list of new
//!   validators is stored in the Session module's `Validators` at the end of each era.

#![recursion_limit = "128"]
#![cfg_attr(not(feature = "std"), no_std)]

#[cfg(test)]
mod mock;
#[cfg(test)]
mod tests;
#[cfg(any(feature = "runtime-benchmarks", test))]
pub mod testing_utils;
#[cfg(any(feature = "runtime-benchmarks", test))]
pub mod benchmarking;

pub mod inflation;
pub mod slashing;
pub mod weights;

use codec::{Decode, Encode, HasCompact};
use frame_support::{
	decl_error, decl_event, decl_module, decl_storage,
	dispatch::{DispatchResult, DispatchResultWithPostInfo},
	ensure,
	storage::IterableStorageMap,
	traits::{
		Currency, CurrencyToVote, EnsureOrigin, EstimateNextNewSession, Get, Imbalance,
		LockIdentifier, LockableCurrency, OnUnbalanced, UnixTime, WithdrawReasons,
	},
	weights::{
		constants::{WEIGHT_PER_MICROS, WEIGHT_PER_NANOS},
		Weight,
	},
};
use frame_system::{self as system, ensure_root, ensure_signed, offchain::SendTransactionTypes};
use pallet_session::historical;
use sp_election_providers::{ElectionDataProvider, ElectionProvider, Supports, Assignment};
use sp_npos_elections::{ExtendedBalance, VoteWeight};
use sp_runtime::{
	curve::PiecewiseLinear,
	traits::{
		AtLeast32BitUnsigned, CheckedSub, Convert, SaturatedConversion, Saturating, StaticLookup,
		Zero,
	},
	PerThing, PerU16, Perbill, Percent, RuntimeDebug,
};
#[cfg(feature = "std")]
use sp_runtime::{Deserialize, Serialize};
use sp_staking::{
	offence::{Offence, OffenceDetails, OffenceError, OnOffenceHandler, ReportOffence},
	SessionIndex,
};
use sp_std::{collections::btree_map::BTreeMap, convert::From, mem::size_of, prelude::*, result};
use weights::WeightInfo;

const STAKING_ID: LockIdentifier = *b"staking ";
pub const MAX_UNLOCKING_CHUNKS: usize = 32;
pub(crate) const LOG_TARGET: &'static str = "staking";

// syntactic sugar for logging.
#[macro_export]
macro_rules! log {
	($level:tt, $patter:expr $(, $values:expr)* $(,)?) => {
		frame_support::debug::$level!(
			target: crate::LOG_TARGET,
			$patter $(, $values)*
		)
	};
}

/// Data type used to index nominators in the compact type
pub type NominatorIndex = u32;

/// Data type used to index validators in the compact type.
pub type ValidatorIndex = u16;

// Ensure the size of both ValidatorIndex and NominatorIndex. They both need to be well below usize.
static_assertions::const_assert!(size_of::<ValidatorIndex>() <= size_of::<usize>());
static_assertions::const_assert!(size_of::<NominatorIndex>() <= size_of::<usize>());
static_assertions::const_assert!(size_of::<ValidatorIndex>() <= size_of::<u32>());
static_assertions::const_assert!(size_of::<NominatorIndex>() <= size_of::<u32>());

/// Counter for the number of eras that have passed.
pub type EraIndex = u32;

/// Counter for the number of "reward" points earned by a given validator.
pub type RewardPoint = u32;

/// Accuracy used for on-chain election.
pub type ChainAccuracy = Perbill;

/// Accuracy used for off-chain election. This better be small.
pub type OffchainAccuracy = PerU16;

/// The balance type of this module.
pub type BalanceOf<T> =
	<<T as Config>::Currency as Currency<<T as frame_system::Config>::AccountId>>::Balance;

type PositiveImbalanceOf<T> = <<T as Config>::Currency as Currency<
	<T as frame_system::Config>::AccountId,
>>::PositiveImbalance;
type NegativeImbalanceOf<T> = <<T as Config>::Currency as Currency<
	<T as frame_system::Config>::AccountId,
>>::NegativeImbalance;

/// Information regarding the active era (era in used in session).
#[derive(Encode, Decode, RuntimeDebug)]
pub struct ActiveEraInfo {
	/// Index of era.
	pub index: EraIndex,
	/// Moment of start expressed as millisecond from `$UNIX_EPOCH`.
	///
	/// Start can be none if start hasn't been set for the era yet,
	/// Start is set on the first on_finalize of the era to guarantee usage of `Time`.
	start: Option<u64>,
}

/// Reward points of an era. Used to split era total payout between validators.
///
/// This points will be used to reward validators and their respective nominators.
#[derive(PartialEq, Encode, Decode, Default, RuntimeDebug)]
pub struct EraRewardPoints<AccountId: Ord> {
	/// Total number of points. Equals the sum of reward points for each validator.
	total: RewardPoint,
	/// The reward points earned by a given validator.
	individual: BTreeMap<AccountId, RewardPoint>,
}

/// Indicates the initial status of the staker.
#[derive(RuntimeDebug)]
#[cfg_attr(feature = "std", derive(Serialize, Deserialize))]
pub enum StakerStatus<AccountId> {
	/// Chilling.
	Idle,
	/// Declared desire in validating or already participating in it.
	Validator,
	/// Nominating for a group of other stakers.
	Nominator(Vec<AccountId>),
}

/// A destination account for payment.
#[derive(PartialEq, Eq, Copy, Clone, Encode, Decode, RuntimeDebug)]
pub enum RewardDestination<AccountId> {
	/// Pay into the stash account, increasing the amount at stake accordingly.
	Staked,
	/// Pay into the stash account, not increasing the amount at stake.
	Stash,
	/// Pay into the controller account.
	Controller,
	/// Pay into a specified account.
	Account(AccountId),
}

impl<AccountId> Default for RewardDestination<AccountId> {
	fn default() -> Self {
		RewardDestination::Staked
	}
}

/// Preference of what happens regarding validation.
#[derive(PartialEq, Eq, Clone, Encode, Decode, RuntimeDebug)]
pub struct ValidatorPrefs {
	/// Reward that validator takes up-front; only the rest is split between themselves and
	/// nominators.
	#[codec(compact)]
	pub commission: Perbill,
}

impl Default for ValidatorPrefs {
	fn default() -> Self {
		ValidatorPrefs {
			commission: Default::default(),
		}
	}
}

/// Just a Balance/BlockNumber tuple to encode when a chunk of funds will be unlocked.
#[derive(PartialEq, Eq, Clone, Encode, Decode, RuntimeDebug)]
pub struct UnlockChunk<Balance: HasCompact> {
	/// Amount of funds to be unlocked.
	#[codec(compact)]
	value: Balance,
	/// Era number at which point it'll be unlocked.
	#[codec(compact)]
	era: EraIndex,
}

/// The ledger of a (bonded) stash.
#[derive(PartialEq, Eq, Clone, Encode, Decode, RuntimeDebug)]
pub struct StakingLedger<AccountId, Balance: HasCompact> {
	/// The stash account whose balance is actually locked and at stake.
	pub stash: AccountId,
	/// The total amount of the stash's balance that we are currently accounting for.
	/// It's just `active` plus all the `unlocking` balances.
	#[codec(compact)]
	pub total: Balance,
	/// The total amount of the stash's balance that will be at stake in any forthcoming
	/// rounds.
	#[codec(compact)]
	pub active: Balance,
	/// Any balance that is becoming free, which may eventually be transferred out
	/// of the stash (assuming it doesn't get slashed first).
	pub unlocking: Vec<UnlockChunk<Balance>>,
	/// List of eras for which the stakers behind a validator have claimed rewards. Only updated
	/// for validators.
	pub claimed_rewards: Vec<EraIndex>,
}

impl<
	AccountId,
	Balance: HasCompact + Copy + Saturating + AtLeast32BitUnsigned,
> StakingLedger<AccountId, Balance> {
	/// Remove entries from `unlocking` that are sufficiently old and reduce the
	/// total by the sum of their balances.
	fn consolidate_unlocked(self, current_era: EraIndex) -> Self {
		let mut total = self.total;
		let unlocking = self.unlocking.into_iter()
			.filter(|chunk| if chunk.era > current_era {
				true
			} else {
				total = total.saturating_sub(chunk.value);
				false
			})
			.collect();

		Self {
			stash: self.stash,
			total,
			active: self.active,
			unlocking,
			claimed_rewards: self.claimed_rewards
		}
	}

	/// Re-bond funds that were scheduled for unlocking.
	fn rebond(mut self, value: Balance) -> Self {
		let mut unlocking_balance: Balance = Zero::zero();

		while let Some(last) = self.unlocking.last_mut() {
			if unlocking_balance + last.value <= value {
				unlocking_balance += last.value;
				self.active += last.value;
				self.unlocking.pop();
			} else {
				let diff = value - unlocking_balance;

				unlocking_balance += diff;
				self.active += diff;
				last.value -= diff;
			}

			if unlocking_balance >= value {
				break
			}
		}

		self
	}
}

impl<AccountId, Balance> StakingLedger<AccountId, Balance> where
	Balance: AtLeast32BitUnsigned + Saturating + Copy,
{
	/// Slash the validator for a given amount of balance. This can grow the value
	/// of the slash in the case that the validator has less than `minimum_balance`
	/// active funds. Returns the amount of funds actually slashed.
	///
	/// Slashes from `active` funds first, and then `unlocking`, starting with the
	/// chunks that are closest to unlocking.
	fn slash(
		&mut self,
		mut value: Balance,
		minimum_balance: Balance,
	) -> Balance {
		let pre_total = self.total;
		let total = &mut self.total;
		let active = &mut self.active;

		let slash_out_of = |
			total_remaining: &mut Balance,
			target: &mut Balance,
			value: &mut Balance,
		| {
			let mut slash_from_target = (*value).min(*target);

			if !slash_from_target.is_zero() {
				*target -= slash_from_target;

				// don't leave a dust balance in the staking system.
				if *target <= minimum_balance {
					slash_from_target += *target;
					*value += sp_std::mem::replace(target, Zero::zero());
				}

				*total_remaining = total_remaining.saturating_sub(slash_from_target);
				*value -= slash_from_target;
			}
		};

		slash_out_of(total, active, &mut value);

		let i = self.unlocking.iter_mut()
			.map(|chunk| {
				slash_out_of(total, &mut chunk.value, &mut value);
				chunk.value
			})
			.take_while(|value| value.is_zero()) // take all fully-consumed chunks out.
			.count();

		// kill all drained chunks.
		let _ = self.unlocking.drain(..i);

		pre_total.saturating_sub(*total)
	}
}

/// A record of the nominations made by a specific account.
#[derive(PartialEq, Eq, Clone, Encode, Decode, RuntimeDebug)]
pub struct Nominations<AccountId> {
	/// The targets of nomination.
	pub targets: Vec<AccountId>,
	/// The era the nominations were submitted.
	///
	/// Except for initial nominations which are considered submitted at era 0.
	pub submitted_in: EraIndex,
	/// Whether the nominations have been suppressed. This can happen due to slashing of the
	/// validators, or other events that might invalidate the nomination.
	///
	/// NOTE: this for future proofing and is thus far not used.
	pub suppressed: bool,
}

/// The amount of exposure (to slashing) than an individual nominator has.
#[derive(PartialEq, Eq, PartialOrd, Ord, Clone, Encode, Decode, RuntimeDebug)]
pub struct IndividualExposure<AccountId, Balance: HasCompact> {
	/// The stash account of the nominator in question.
	pub who: AccountId,
	/// Amount of funds exposed.
	#[codec(compact)]
	pub value: Balance,
}

/// A snapshot of the stake backing a single validator in the system.
#[derive(PartialEq, Eq, PartialOrd, Ord, Clone, Encode, Decode, Default, RuntimeDebug)]
pub struct Exposure<AccountId, Balance: HasCompact> {
	/// The total balance backing this validator.
	#[codec(compact)]
	pub total: Balance,
	/// The validator's own stash that is exposed.
	#[codec(compact)]
	pub own: Balance,
	/// The portions of nominators stashes that are exposed.
	pub others: Vec<IndividualExposure<AccountId, Balance>>,
}

/// A pending slash record. The value of the slash has been computed but not applied yet,
/// rather deferred for several eras.
#[derive(Encode, Decode, Default, RuntimeDebug)]
pub struct UnappliedSlash<AccountId, Balance: HasCompact> {
	/// The stash ID of the offending validator.
	validator: AccountId,
	/// The validator's own slash.
	own: Balance,
	/// All other slashed stakers and amounts.
	others: Vec<(AccountId, Balance)>,
	/// Reporters of the offence; bounty payout recipients.
	reporters: Vec<AccountId>,
	/// The amount of payout.
	payout: Balance,
}

/// Mode of era-forcing.
#[derive(Copy, Clone, PartialEq, Eq, Encode, Decode, RuntimeDebug)]
#[cfg_attr(feature = "std", derive(Serialize, Deserialize))]
pub enum Forcing {
	/// Not forcing anything - just let whatever happen.
	NotForcing,
	/// Force a new era, then reset to `NotForcing` as soon as it is done.
	ForceNew,
	/// Avoid a new era indefinitely.
	ForceNone,
	/// Force a new era at the end of all sessions indefinitely.
	ForceAlways,
}

impl Default for Forcing {
	fn default() -> Self {
		Forcing::NotForcing
	}
}

// A value placed in storage that represents the current version of the Staking storage. This value
// is used by the `on_runtime_upgrade` logic to determine whether we run storage migration logic.
// This should match directly with the semantic versions of the Rust crate.
#[derive(Encode, Decode, Clone, Copy, PartialEq, Eq, RuntimeDebug)]
enum Releases {
	V1_0_0Ancient,
	V2_0_0,
	V3_0_0,
	V4_0_0,
}

impl Default for Releases {
	fn default() -> Self {
		Releases::V4_0_0
	}
}

/// Means for interacting with a specialized version of the `session` trait.
///
/// This is needed because `Staking` sets the `ValidatorIdOf` of the `pallet_session::Config`
pub trait SessionInterface<AccountId>: frame_system::Config {
	/// Disable a given validator by stash ID.
	///
	/// Returns `true` if new era should be forced at the end of this session.
	/// This allows preventing a situation where there is too many validators
	/// disabled and block production stalls.
	fn disable_validator(validator: &AccountId) -> Result<bool, ()>;
	/// Get the validators from session.
	fn validators() -> Vec<AccountId>;
	/// Prune historical session tries up to but not including the given index.
	fn prune_historical_up_to(up_to: SessionIndex);
	/// The current session index.
	fn current_index() -> SessionIndex;
}

impl<T: Config> SessionInterface<<T as frame_system::Config>::AccountId> for T
where
	T: pallet_session::Config<ValidatorId = <T as frame_system::Config>::AccountId>,
	T: pallet_session::historical::Config<
		FullIdentification = Exposure<<T as frame_system::Config>::AccountId, BalanceOf<T>>,
		FullIdentificationOf = ExposureOf<T>,
	>,
	T::SessionHandler: pallet_session::SessionHandler<<T as frame_system::Config>::AccountId>,
	T::SessionManager: pallet_session::SessionManager<<T as frame_system::Config>::AccountId>,
	T::ValidatorIdOf: Convert<
		<T as frame_system::Config>::AccountId,
		Option<<T as frame_system::Config>::AccountId>,
	>,
{
	fn disable_validator(validator: &<T as frame_system::Config>::AccountId) -> Result<bool, ()> {
		<pallet_session::Module<T>>::disable(validator)
	}

	fn validators() -> Vec<<T as frame_system::Config>::AccountId> {
		<pallet_session::Module<T>>::validators()
	}

	fn current_index() -> SessionIndex {
		<pallet_session::Module<T>>::current_index()
	}

	fn prune_historical_up_to(up_to: SessionIndex) {
		<pallet_session::historical::Module<T>>::prune_up_to(up_to);
	}
}

pub trait Config: frame_system::Config + SendTransactionTypes<Call<Self>> {
	/// The staking balance.
	type Currency: LockableCurrency<Self::AccountId, Moment = Self::BlockNumber>;

	/// Time used for computing era duration.
	///
	/// It is guaranteed to start being called from the first `on_finalize`. Thus value at genesis
	/// is not used.
	type UnixTime: UnixTime;

	/// Convert a balance into a number used for election calculation. This must fit into a `u64`
	/// but is allowed to be sensibly lossy. The `u64` is used to communicate with the
	/// [`sp_npos_elections`] crate which accepts u64 numbers and does operations in 128.
	/// Consequently, the backward convert is used convert the u128s from sp-elections back to a
	/// [`BalanceOf`].
	type CurrencyToVote: CurrencyToVote<BalanceOf<Self>>;

	/// Something that provides the election functionality.
	type ElectionProvider: ElectionProvider<Self::AccountId, Self::BlockNumber, DataProvider = Module<Self>>;

	/// Tokens have been minted and are unused for validator-reward.
	/// See [Era payout](./index.html#era-payout).
	type RewardRemainder: OnUnbalanced<NegativeImbalanceOf<Self>>;

	/// The overarching event type.
	type Event: From<Event<Self>> + Into<<Self as frame_system::Config>::Event>;

	/// Handler for the unbalanced reduction when slashing a staker.
	type Slash: OnUnbalanced<NegativeImbalanceOf<Self>>;

	/// Handler for the unbalanced increment when rewarding a staker.
	type Reward: OnUnbalanced<PositiveImbalanceOf<Self>>;

	/// Number of sessions per era.
	type SessionsPerEra: Get<SessionIndex>;

	/// Number of eras that staked funds must remain bonded for.
	type BondingDuration: Get<EraIndex>;

	/// Number of eras that slashes are deferred by, after computation.
	///
	/// This should be less than the bonding duration. Set to 0 if slashes
	/// should be applied immediately, without opportunity for intervention.
	type SlashDeferDuration: Get<EraIndex>;

	/// The origin which can cancel a deferred slash. Root can always do this.
	type SlashCancelOrigin: EnsureOrigin<Self::Origin>;

	/// Interface for interacting with a session module.
	type SessionInterface: self::SessionInterface<Self::AccountId>;

	/// The NPoS reward curve used to define yearly inflation.
	/// See [Era payout](./index.html#era-payout).
	type RewardCurve: Get<&'static PiecewiseLinear<'static>>;

	/// Something that can estimate the next session change, accurately or as a best effort guess.
	type NextNewSession: EstimateNextNewSession<Self::BlockNumber>;

	/// The maximum number of nominators rewarded for each validator.
	///
	/// For each validator only the `$MaxNominatorRewardedPerValidator` biggest stakers can claim
	/// their reward. This used to limit the i/o cost for the nominator payout.
	type MaxNominatorRewardedPerValidator: Get<u32>;

	/// Weight information for extrinsics in this pallet.
	type WeightInfo: WeightInfo;

	/// Maximum number of nominations allowed per nominator.
	type MaxNominations: Get<u32>;
}

decl_storage! {
	trait Store for Module<T: Config> as Staking {
		/// Number of eras to keep in history.
		///
		/// Information is kept for eras in `[current_era - history_depth; current_era]`.
		///
		/// Must be more than the number of eras delayed by session otherwise. I.e. active era must
		/// always be in history. I.e. `active_era > current_era - history_depth` must be
		/// guaranteed.
		HistoryDepth get(fn history_depth) config(): u32 = 84;

		/// The ideal number of staking participants.
		pub ValidatorCount get(fn validator_count) config(): u32;

		/// Minimum number of staking participants before emergency conditions are imposed.
		pub MinimumValidatorCount get(fn minimum_validator_count) config(): u32;

		/// Any validators that may never be slashed or forcibly kicked. It's a Vec since they're
		/// easy to initialize and the performance hit is minimal (we expect no more than four
		/// invulnerables) and restricted to testnets.
		pub Invulnerables get(fn invulnerables) config(): Vec<T::AccountId>;

		/// Map from all locked "stash" accounts to the controller account.
		pub Bonded get(fn bonded): map hasher(twox_64_concat) T::AccountId => Option<T::AccountId>;

		/// Map from all (unlocked) "controller" accounts to the info regarding the staking.
		pub Ledger get(fn ledger):
			map hasher(blake2_128_concat) T::AccountId
			=> Option<StakingLedger<T::AccountId, BalanceOf<T>>>;

		/// Where the reward payment should be made. Keyed by stash.
		pub Payee get(fn payee): map hasher(twox_64_concat) T::AccountId => RewardDestination<T::AccountId>;

		/// The map from (wannabe) validator stash key to the preferences of that validator.
		pub Validators get(fn validators):
			map hasher(twox_64_concat) T::AccountId => ValidatorPrefs;

		/// The map from nominator stash key to the set of stash keys of all validators to nominate.
		pub Nominators get(fn nominators):
			map hasher(twox_64_concat) T::AccountId => Option<Nominations<T::AccountId>>;

		/// The current era index.
		///
		/// This is the latest planned era, depending on how the Session pallet queues the validator
		/// set, it might be active or not.
		pub CurrentEra get(fn current_era): Option<EraIndex>;

		/// The active era information, it holds index and start.
		///
		/// The active era is the era being currently rewarded. Validator set of this era must be
		/// equal to [`SessionInterface::validators`].
		pub ActiveEra get(fn active_era): Option<ActiveEraInfo>;

		/// The session index at which the era start for the last `HISTORY_DEPTH` eras.
		///
		/// Note: This tracks the starting session (i.e. session index when era start being active)
		/// for the eras in `[CurrentEra - HISTORY_DEPTH, CurrentEra]`.
		pub ErasStartSessionIndex get(fn eras_start_session_index):
			map hasher(twox_64_concat) EraIndex => Option<SessionIndex>;

		/// Exposure of validator at era.
		///
		/// This is keyed first by the era index to allow bulk deletion and then the stash account.
		///
		/// Is it removed after `HISTORY_DEPTH` eras.
		/// If stakers hasn't been set or has been removed then empty exposure is returned.
		pub ErasStakers get(fn eras_stakers):
			double_map hasher(twox_64_concat) EraIndex, hasher(twox_64_concat) T::AccountId
			=> Exposure<T::AccountId, BalanceOf<T>>;

		/// Clipped Exposure of validator at era.
		///
		/// This is similar to [`ErasStakers`] but number of nominators exposed is reduced to the
		/// `T::MaxNominatorRewardedPerValidator` biggest stakers.
		/// (Note: the field `total` and `own` of the exposure remains unchanged).
		/// This is used to limit the i/o cost for the nominator payout.
		///
		/// This is keyed fist by the era index to allow bulk deletion and then the stash account.
		///
		/// Is it removed after `HISTORY_DEPTH` eras.
		/// If stakers hasn't been set or has been removed then empty exposure is returned.
		pub ErasStakersClipped get(fn eras_stakers_clipped):
			double_map hasher(twox_64_concat) EraIndex, hasher(twox_64_concat) T::AccountId
			=> Exposure<T::AccountId, BalanceOf<T>>;

		/// Similar to `ErasStakers`, this holds the preferences of validators.
		///
		/// This is keyed first by the era index to allow bulk deletion and then the stash account.
		///
		/// Is it removed after `HISTORY_DEPTH` eras.
		// If prefs hasn't been set or has been removed then 0 commission is returned.
		pub ErasValidatorPrefs get(fn eras_validator_prefs):
			double_map hasher(twox_64_concat) EraIndex, hasher(twox_64_concat) T::AccountId
			=> ValidatorPrefs;

		/// The total validator era payout for the last `HISTORY_DEPTH` eras.
		///
		/// Eras that haven't finished yet or has been removed doesn't have reward.
		pub ErasValidatorReward get(fn eras_validator_reward):
			map hasher(twox_64_concat) EraIndex => Option<BalanceOf<T>>;

		/// Rewards for the last `HISTORY_DEPTH` eras.
		/// If reward hasn't been set or has been removed then 0 reward is returned.
		pub ErasRewardPoints get(fn eras_reward_points):
			map hasher(twox_64_concat) EraIndex => EraRewardPoints<T::AccountId>;

		/// The total amount staked for the last `HISTORY_DEPTH` eras.
		/// If total hasn't been set or has been removed then 0 stake is returned.
		pub ErasTotalStake get(fn eras_total_stake):
			map hasher(twox_64_concat) EraIndex => BalanceOf<T>;

		/// Mode of era forcing.
		pub ForceEra get(fn force_era) config(): Forcing;

		/// The percentage of the slash that is distributed to reporters.
		///
		/// The rest of the slashed value is handled by the `Slash`.
		pub SlashRewardFraction get(fn slash_reward_fraction) config(): Perbill;

		/// The amount of currency given to reporters of a slash event which was
		/// canceled by extraordinary circumstances (e.g. governance).
		pub CanceledSlashPayout get(fn canceled_payout) config(): BalanceOf<T>;

		/// All unapplied slashes that are queued for later.
		pub UnappliedSlashes:
			map hasher(twox_64_concat) EraIndex => Vec<UnappliedSlash<T::AccountId, BalanceOf<T>>>;

		/// A mapping from still-bonded eras to the first session index of that era.
		///
		/// Must contains information for eras for the range:
		/// `[active_era - bounding_duration; active_era]`
		BondedEras: Vec<(EraIndex, SessionIndex)>;

		/// All slashing events on validators, mapped by era to the highest slash proportion
		/// and slash value of the era.
		ValidatorSlashInEra:
			double_map hasher(twox_64_concat) EraIndex, hasher(twox_64_concat) T::AccountId
			=> Option<(Perbill, BalanceOf<T>)>;

		/// All slashing events on nominators, mapped by era to the highest slash value of the era.
		NominatorSlashInEra:
			double_map hasher(twox_64_concat) EraIndex, hasher(twox_64_concat) T::AccountId
			=> Option<BalanceOf<T>>;

		/// Slashing spans for stash accounts.
		SlashingSpans get(fn slashing_spans): map hasher(twox_64_concat) T::AccountId => Option<slashing::SlashingSpans>;

		/// Records information about the maximum slash of a stash within a slashing span,
		/// as well as how much reward has been paid out.
		SpanSlash:
			map hasher(twox_64_concat) (T::AccountId, slashing::SpanIndex)
			=> slashing::SpanRecord<BalanceOf<T>>;

		/// The earliest era for which we have a pending, unapplied slash.
		EarliestUnappliedSlash: Option<EraIndex>;

		// TODO: removed storage items:
		// IsCurrentSessionFinal
		// EraElectionStatus
		// QueuedScore
		// QueuedElected
		// SnapshotNominators
		// SnapshotValidators

		/// True if network has been upgraded to this version.
		/// Storage version of the pallet.
		///
		/// This is set to v3.0.0 for new networks.
		StorageVersion build(|_: &GenesisConfig<T>| Releases::V4_0_0): Releases;
	}
	add_extra_genesis {
		config(stakers):
			Vec<(T::AccountId, T::AccountId, BalanceOf<T>, StakerStatus<T::AccountId>)>;
		build(|config: &GenesisConfig<T>| {
			for &(ref stash, ref controller, balance, ref status) in &config.stakers {
				assert!(
					T::Currency::free_balance(&stash) >= balance,
					"Stash does not have enough balance to bond."
				);
				let _ = <Module<T>>::bond(
					T::Origin::from(Some(stash.clone()).into()),
					T::Lookup::unlookup(controller.clone()),
					balance,
					RewardDestination::Staked,
				);
				let _ = match status {
					StakerStatus::Validator => {
						<Module<T>>::validate(
							T::Origin::from(Some(controller.clone()).into()),
							Default::default(),
						)
					},
					StakerStatus::Nominator(votes) => {
						<Module<T>>::nominate(
							T::Origin::from(Some(controller.clone()).into()),
							votes.iter().map(|l| T::Lookup::unlookup(l.clone())).collect(),
						)
					}, _ => Ok(())
				};
			}
		});
	}
}

decl_event!(
	pub enum Event<T> where Balance = BalanceOf<T>, <T as frame_system::Config>::AccountId {
		/// The era payout has been set; the first balance is the validator-payout; the second is
		/// the remainder from the maximum amount of reward.
		/// \[era_index, validator_payout, remainder\]
		EraPayout(EraIndex, Balance, Balance),
		/// The staker has been rewarded by this amount. \[stash, amount\]
		Reward(AccountId, Balance),
		/// One validator (and its nominators) has been slashed by the given amount.
		/// \[validator, amount\]
		Slash(AccountId, Balance),
		/// An old slashing report from a prior era was discarded because it could
		/// not be processed. \[session_index\]
		OldSlashingReportDiscarded(SessionIndex),
		/// A new set of stakers was elected with the given \[compute\].
		StakingElection,
		/// An account has bonded this amount. \[stash, amount\]
		///
		/// NOTE: This event is only emitted when funds are bonded via a dispatchable. Notably,
		/// it will not be emitted for staking rewards when they are added to stake.
		Bonded(AccountId, Balance),
		/// An account has unbonded this amount. \[stash, amount\]
		Unbonded(AccountId, Balance),
		/// An account has called `withdraw_unbonded` and removed unbonding chunks worth `Balance`
		/// from the unlocking queue. \[stash, amount\]
		Withdrawn(AccountId, Balance),
	}
);

decl_error! {
	/// Error for the staking module.
	pub enum Error for Module<T: Config> {
		/// Not a controller account.
		NotController,
		/// Not a stash account.
		NotStash,
		/// Stash is already bonded.
		AlreadyBonded,
		/// Controller is already paired.
		AlreadyPaired,
		/// Targets cannot be empty.
		EmptyTargets,
		/// Duplicate index.
		DuplicateIndex,
		/// Slash record index out of bounds.
		InvalidSlashIndex,
		/// Can not bond with value less than minimum balance.
		InsufficientValue,
		/// Can not schedule more unlock chunks.
		NoMoreChunks,
		/// Can not rebond without unlocking chunks.
		NoUnlockChunk,
		/// Attempting to target a stash that still has funds.
		FundedTarget,
		/// Invalid era to reward.
		InvalidEraToReward,
		/// Invalid number of nominations.
		InvalidNumberOfNominations,
		/// Items are not sorted and unique.
		NotSortedAndUnique,
		/// Rewards for this era have already been claimed for this validator.
		AlreadyClaimed,
		/// The submitted result is received out of the open window.
		OffchainElectionEarlySubmission,
		/// The submitted result is not as good as the one stored on chain.
		OffchainElectionWeakSubmission,
		/// The snapshot data of the current window is missing.
		SnapshotUnavailable,
		/// Incorrect number of winners were presented.
		OffchainElectionBogusWinnerCount,
		/// One of the submitted winners is not an active candidate on chain (index is out of range
		/// in snapshot).
		OffchainElectionBogusWinner,
		/// Error while building the assignment type from the compact. This can happen if an index
		/// is invalid, or if the weights _overflow_.
		OffchainElectionBogusCompact,
		/// One of the submitted nominators is not an active nominator on chain.
		OffchainElectionBogusNominator,
		/// One of the submitted nominators has an edge to which they have not voted on chain.
		OffchainElectionBogusNomination,
		/// One of the submitted nominators has an edge which is submitted before the last non-zero
		/// slash of the target.
		OffchainElectionSlashedNomination,
		/// A self vote must only be originated from a validator to ONLY themselves.
		OffchainElectionBogusSelfVote,
		/// The submitted result has unknown edges that are not among the presented winners.
		OffchainElectionBogusEdge,
		/// The claimed score does not match with the one computed from the data.
		OffchainElectionBogusScore,
		/// The election size is invalid.
		OffchainElectionBogusElectionSize,
		/// The call is not allowed at the given time due to restrictions of election period.
		CallNotAllowed,
		/// Incorrect previous history depth input provided.
		IncorrectHistoryDepth,
		/// Incorrect number of slashing spans provided.
		IncorrectSlashingSpans,
	}
}

decl_module! {
	pub struct Module<T: Config> for enum Call where origin: T::Origin {
		/// Number of sessions per era.
		const SessionsPerEra: SessionIndex = T::SessionsPerEra::get();

		/// Number of eras that staked funds must remain bonded for.
		const BondingDuration: EraIndex = T::BondingDuration::get();

		/// Number of eras that slashes are deferred by, after computation.
		///
		/// This should be less than the bonding duration.
		/// Set to 0 if slashes should be applied immediately, without opportunity for
		/// intervention.
		const SlashDeferDuration: EraIndex = T::SlashDeferDuration::get();

		/// The maximum number of nominators rewarded for each validator.
		///
		/// For each validator only the `$MaxNominatorRewardedPerValidator` biggest stakers can claim
		/// their reward. This used to limit the i/o cost for the nominator payout.
		const MaxNominatorRewardedPerValidator: u32 = T::MaxNominatorRewardedPerValidator::get();

		type Error = Error<T>;

		fn deposit_event() = default;

		fn on_finalize() {
			// Set the start of the first era.
			if let Some(mut active_era) = Self::active_era() {
				if active_era.start.is_none() {
					let now_as_millis_u64 = T::UnixTime::now().as_millis().saturated_into::<u64>();
					active_era.start = Some(now_as_millis_u64);
					// This write only ever happens once, we don't include it in the weight in general
					ActiveEra::put(active_era);
				}
			}
			// `on_finalize` weight is tracked in `on_initialize`
		}

		fn integrity_test() {
			sp_io::TestExternalities::new_empty().execute_with(||
				assert!(
					T::SlashDeferDuration::get() < T::BondingDuration::get() || T::BondingDuration::get() == 0,
					"As per documentation, slash defer duration ({}) should be less than bonding duration ({}).",
					T::SlashDeferDuration::get(),
					T::BondingDuration::get(),
				)
			);

			// use sp_runtime::UpperOf;
			// see the documentation of `Assignment::try_normalize`. Now we can ensure that this
			// will always return `Ok`.
			// 1. Maximum sum of Vec<ChainAccuracy> must fit into `UpperOf<ChainAccuracy>`.
			// TODO: these must go elsewhere
			// assert!(
			// 	<usize as TryInto<UpperOf<ChainAccuracy>>>::try_into(MAX_NOMINATIONS)
			// 	.unwrap()
			// 	.checked_mul(<ChainAccuracy>::one().deconstruct().try_into().unwrap())
			// 	.is_some()
			// );

			// // 2. Maximum sum of Vec<OffchainAccuracy> must fit into `UpperOf<OffchainAccuracy>`.
			// assert!(
			// 	<usize as TryInto<UpperOf<OffchainAccuracy>>>::try_into(MAX_NOMINATIONS)
			// 	.unwrap()
			// 	.checked_mul(<OffchainAccuracy>::one().deconstruct().try_into().unwrap())
			// 	.is_some()
			// );
		}

		/// Take the origin account as a stash and lock up `value` of its balance. `controller` will
		/// be the account that controls it.
		///
		/// `value` must be more than the `minimum_balance` specified by `T::Currency`.
		///
		/// The dispatch origin for this call must be _Signed_ by the stash account.
		///
		/// Emits `Bonded`.
		///
		/// # <weight>
		/// - Independent of the arguments. Moderate complexity.
		/// - O(1).
		/// - Three extra DB entries.
		///
		/// NOTE: Two of the storage writes (`Self::bonded`, `Self::payee`) are _never_ cleaned
		/// unless the `origin` falls below _existential deposit_ and gets removed as dust.
		/// ------------------
		/// Weight: O(1)
		/// DB Weight:
		/// - Read: Bonded, Ledger, [Origin Account], Current Era, History Depth, Locks
		/// - Write: Bonded, Payee, [Origin Account], Locks, Ledger
		/// # </weight>
		#[weight = T::WeightInfo::bond()]
		pub fn bond(origin,
			controller: <T::Lookup as StaticLookup>::Source,
			#[compact] value: BalanceOf<T>,
			payee: RewardDestination<T::AccountId>,
		) {
			let stash = ensure_signed(origin)?;

			if <Bonded<T>>::contains_key(&stash) {
				Err(Error::<T>::AlreadyBonded)?
			}

			let controller = T::Lookup::lookup(controller)?;

			if <Ledger<T>>::contains_key(&controller) {
				Err(Error::<T>::AlreadyPaired)?
			}

			// reject a bond which is considered to be _dust_.
			if value < T::Currency::minimum_balance() {
				Err(Error::<T>::InsufficientValue)?
			}

			// You're auto-bonded forever, here. We might improve this by only bonding when
			// you actually validate/nominate and remove once you unbond __everything__.
			<Bonded<T>>::insert(&stash, &controller);
			<Payee<T>>::insert(&stash, payee);

			system::Module::<T>::inc_ref(&stash);

			let current_era = CurrentEra::get().unwrap_or(0);
			let history_depth = Self::history_depth();
			let last_reward_era = current_era.saturating_sub(history_depth);

			let stash_balance = T::Currency::free_balance(&stash);
			let value = value.min(stash_balance);
			Self::deposit_event(RawEvent::Bonded(stash.clone(), value));
			let item = StakingLedger {
				stash,
				total: value,
				active: value,
				unlocking: vec![],
				claimed_rewards: (last_reward_era..current_era).collect(),
			};
			Self::update_ledger(&controller, &item);
		}

		/// Add some extra amount that have appeared in the stash `free_balance` into the balance up
		/// for staking.
		///
		/// Use this if there are additional funds in your stash account that you wish to bond.
		/// Unlike [`bond`] or [`unbond`] this function does not impose any limitation on the amount
		/// that can be added.
		///
		/// The dispatch origin for this call must be _Signed_ by the stash, not the controller and
		/// it can be only called when [`EraElectionStatus`] is `Closed`.
		///
		/// Emits `Bonded`.
		///
		/// # <weight>
		/// - Independent of the arguments. Insignificant complexity.
		/// - O(1).
		/// - One DB entry.
		/// ------------
		/// DB Weight:
		/// - Read: Era Election Status, Bonded, Ledger, [Origin Account], Locks
		/// - Write: [Origin Account], Locks, Ledger
		/// # </weight>
		#[weight = T::WeightInfo::bond_extra()]
		fn bond_extra(origin, #[compact] max_additional: BalanceOf<T>) {
			let stash = ensure_signed(origin)?;

			let controller = Self::bonded(&stash).ok_or(Error::<T>::NotStash)?;
			let mut ledger = Self::ledger(&controller).ok_or(Error::<T>::NotController)?;

			let stash_balance = T::Currency::free_balance(&stash);
			if let Some(extra) = stash_balance.checked_sub(&ledger.total) {
				let extra = extra.min(max_additional);
				ledger.total += extra;
				ledger.active += extra;
				// last check: the new active amount of ledger must be more than ED.
				ensure!(ledger.active >= T::Currency::minimum_balance(), Error::<T>::InsufficientValue);

				Self::deposit_event(RawEvent::Bonded(stash, extra));
				Self::update_ledger(&controller, &ledger);
			}
		}

		/// Schedule a portion of the stash to be unlocked ready for transfer out after the bond
		/// period ends. If this leaves an amount actively bonded less than
		/// T::Currency::minimum_balance(), then it is increased to the full amount.
		///
		/// Once the unlock period is done, you can call `withdraw_unbonded` to actually move
		/// the funds out of management ready for transfer.
		///
		/// No more than a limited number of unlocking chunks (see `MAX_UNLOCKING_CHUNKS`)
		/// can co-exists at the same time. In that case, [`Call::withdraw_unbonded`] need
		/// to be called first to remove some of the chunks (if possible).
		///
		/// The dispatch origin for this call must be _Signed_ by the controller, not the stash.
		/// And, it can be only called when [`EraElectionStatus`] is `Closed`.
		///
		/// Emits `Unbonded`.
		///
		/// See also [`Call::withdraw_unbonded`].
		///
		/// # <weight>
		/// - Independent of the arguments. Limited but potentially exploitable complexity.
		/// - Contains a limited number of reads.
		/// - Each call (requires the remainder of the bonded balance to be above `minimum_balance`)
		///   will cause a new entry to be inserted into a vector (`Ledger.unlocking`) kept in storage.
		///   The only way to clean the aforementioned storage item is also user-controlled via
		///   `withdraw_unbonded`.
		/// - One DB entry.
		/// ----------
		/// Weight: O(1)
		/// DB Weight:
		/// - Read: EraElectionStatus, Ledger, CurrentEra, Locks, BalanceOf Stash,
		/// - Write: Locks, Ledger, BalanceOf Stash,
		/// </weight>
		#[weight = T::WeightInfo::unbond()]
		fn unbond(origin, #[compact] value: BalanceOf<T>) {
			let controller = ensure_signed(origin)?;
			let mut ledger = Self::ledger(&controller).ok_or(Error::<T>::NotController)?;
			ensure!(
				ledger.unlocking.len() < MAX_UNLOCKING_CHUNKS,
				Error::<T>::NoMoreChunks,
			);

			let mut value = value.min(ledger.active);

			if !value.is_zero() {
				ledger.active -= value;

				// Avoid there being a dust balance left in the staking system.
				if ledger.active < T::Currency::minimum_balance() {
					value += ledger.active;
					ledger.active = Zero::zero();
				}

				// Note: in case there is no current era it is fine to bond one era more.
				let era = Self::current_era().unwrap_or(0) + T::BondingDuration::get();
				ledger.unlocking.push(UnlockChunk { value, era });
				Self::update_ledger(&controller, &ledger);
				Self::deposit_event(RawEvent::Unbonded(ledger.stash, value));
			}
		}

		/// Remove any unlocked chunks from the `unlocking` queue from our management.
		///
		/// This essentially frees up that balance to be used by the stash account to do
		/// whatever it wants.
		///
		/// The dispatch origin for this call must be _Signed_ by the controller, not the stash.
		/// And, it can be only called when [`EraElectionStatus`] is `Closed`.
		///
		/// Emits `Withdrawn`.
		///
		/// See also [`Call::unbond`].
		///
		/// # <weight>
		/// - Could be dependent on the `origin` argument and how much `unlocking` chunks exist.
		///  It implies `consolidate_unlocked` which loops over `Ledger.unlocking`, which is
		///  indirectly user-controlled. See [`unbond`] for more detail.
		/// - Contains a limited number of reads, yet the size of which could be large based on `ledger`.
		/// - Writes are limited to the `origin` account key.
		/// ---------------
		/// Complexity O(S) where S is the number of slashing spans to remove
		/// Update:
		/// - Reads: EraElectionStatus, Ledger, Current Era, Locks, [Origin Account]
		/// - Writes: [Origin Account], Locks, Ledger
		/// Kill:
		/// - Reads: EraElectionStatus, Ledger, Current Era, Bonded, Slashing Spans, [Origin
		///   Account], Locks, BalanceOf stash
		/// - Writes: Bonded, Slashing Spans (if S > 0), Ledger, Payee, Validators, Nominators,
		///   [Origin Account], Locks, BalanceOf stash.
		/// - Writes Each: SpanSlash * S
		/// NOTE: Weight annotation is the kill scenario, we refund otherwise.
		/// # </weight>
		#[weight = T::WeightInfo::withdraw_unbonded_kill(*num_slashing_spans)]
		fn withdraw_unbonded(origin, num_slashing_spans: u32) -> DispatchResultWithPostInfo {
			let controller = ensure_signed(origin)?;
			let mut ledger = Self::ledger(&controller).ok_or(Error::<T>::NotController)?;
			let (stash, old_total) = (ledger.stash.clone(), ledger.total);
			if let Some(current_era) = Self::current_era() {
				ledger = ledger.consolidate_unlocked(current_era)
			}

			let post_info_weight = if ledger.unlocking.is_empty() && ledger.active <= T::Currency::minimum_balance() {
				// This account must have called `unbond()` with some value that caused the active
				// portion to fall below existential deposit + will have no more unlocking chunks
				// left. We can now safely remove all staking-related information.
				Self::kill_stash(&stash, num_slashing_spans)?;
				// remove the lock.
				T::Currency::remove_lock(STAKING_ID, &stash);
				// This is worst case scenario, so we use the full weight and return None
				None
			} else {
				// This was the consequence of a partial unbond. just update the ledger and move on.
				Self::update_ledger(&controller, &ledger);

				// This is only an update, so we use less overall weight.
				Some(T::WeightInfo::withdraw_unbonded_update(num_slashing_spans))
			};

			// `old_total` should never be less than the new total because
			// `consolidate_unlocked` strictly subtracts balance.
			if ledger.total < old_total {
				// Already checked that this won't overflow by entry condition.
				let value = old_total - ledger.total;
				Self::deposit_event(RawEvent::Withdrawn(stash, value));
			}

			Ok(post_info_weight.into())
		}

		/// Declare the desire to validate for the origin controller.
		///
		/// Effects will be felt at the beginning of the next era.
		///
		/// The dispatch origin for this call must be _Signed_ by the controller, not the stash.
		/// And, it can be only called when [`EraElectionStatus`] is `Closed`.
		///
		/// # <weight>
		/// - Independent of the arguments. Insignificant complexity.
		/// - Contains a limited number of reads.
		/// - Writes are limited to the `origin` account key.
		/// -----------
		/// Weight: O(1)
		/// DB Weight:
		/// - Read: Era Election Status, Ledger
		/// - Write: Nominators, Validators
		/// # </weight>
		#[weight = T::WeightInfo::validate()]
		pub fn validate(origin, prefs: ValidatorPrefs) {
			let controller = ensure_signed(origin)?;
			let ledger = Self::ledger(&controller).ok_or(Error::<T>::NotController)?;
			let stash = &ledger.stash;
			<Nominators<T>>::remove(stash);
			<Validators<T>>::insert(stash, prefs);
		}

		/// Declare the desire to nominate `targets` for the origin controller.
		///
		/// Effects will be felt at the beginning of the next era. This can only be called when
		/// [`EraElectionStatus`] is `Closed`.
		///
		/// The dispatch origin for this call must be _Signed_ by the controller, not the stash.
		/// And, it can be only called when [`EraElectionStatus`] is `Closed`.
		///
		/// # <weight>
		/// - The transaction's complexity is proportional to the size of `targets` (N)
		/// which is capped at T::MaxNominations.
		/// - Both the reads and writes follow a similar pattern.
		/// ---------
		/// Weight: O(N)
		/// where N is the number of targets
		/// DB Weight:
		/// - Reads: Era Election Status, Ledger, Current Era
		/// - Writes: Validators, Nominators
		/// # </weight>
		#[weight = T::WeightInfo::nominate(targets.len() as u32)]
		pub fn nominate(origin, targets: Vec<<T::Lookup as StaticLookup>::Source>) {
			let controller = ensure_signed(origin)?;
			let ledger = Self::ledger(&controller).ok_or(Error::<T>::NotController)?;
			let stash = &ledger.stash;
			ensure!(!targets.is_empty(), Error::<T>::EmptyTargets);
			let targets = targets.into_iter()
				.take(T::MaxNominations::get() as usize)
				.map(|t| T::Lookup::lookup(t))
				.collect::<result::Result<Vec<T::AccountId>, _>>()?;

			let nominations = Nominations {
				targets,
				// initial nominations are considered submitted at era 0. See `Nominations` doc
				submitted_in: Self::current_era().unwrap_or(0),
				suppressed: false,
			};

			<Validators<T>>::remove(stash);
			<Nominators<T>>::insert(stash, &nominations);
		}

		/// Declare no desire to either validate or nominate.
		///
		/// Effects will be felt at the beginning of the next era.
		///
		/// The dispatch origin for this call must be _Signed_ by the controller, not the stash.
		/// And, it can be only called when [`EraElectionStatus`] is `Closed`.
		///
		/// # <weight>
		/// - Independent of the arguments. Insignificant complexity.
		/// - Contains one read.
		/// - Writes are limited to the `origin` account key.
		/// --------
		/// Weight: O(1)
		/// DB Weight:
		/// - Read: EraElectionStatus, Ledger
		/// - Write: Validators, Nominators
		/// # </weight>
		#[weight = T::WeightInfo::chill()]
		fn chill(origin) {
			let controller = ensure_signed(origin)?;
			let ledger = Self::ledger(&controller).ok_or(Error::<T>::NotController)?;
			Self::chill_stash(&ledger.stash);
		}

		/// (Re-)set the payment target for a controller.
		///
		/// Effects will be felt at the beginning of the next era.
		///
		/// The dispatch origin for this call must be _Signed_ by the controller, not the stash.
		///
		/// # <weight>
		/// - Independent of the arguments. Insignificant complexity.
		/// - Contains a limited number of reads.
		/// - Writes are limited to the `origin` account key.
		/// ---------
		/// - Weight: O(1)
		/// - DB Weight:
		///     - Read: Ledger
		///     - Write: Payee
		/// # </weight>
		#[weight = T::WeightInfo::set_payee()]
		fn set_payee(origin, payee: RewardDestination<T::AccountId>) {
			let controller = ensure_signed(origin)?;
			let ledger = Self::ledger(&controller).ok_or(Error::<T>::NotController)?;
			let stash = &ledger.stash;
			<Payee<T>>::insert(stash, payee);
		}

		/// (Re-)set the controller of a stash.
		///
		/// Effects will be felt at the beginning of the next era.
		///
		/// The dispatch origin for this call must be _Signed_ by the stash, not the controller.
		///
		/// # <weight>
		/// - Independent of the arguments. Insignificant complexity.
		/// - Contains a limited number of reads.
		/// - Writes are limited to the `origin` account key.
		/// ----------
		/// Weight: O(1)
		/// DB Weight:
		/// - Read: Bonded, Ledger New Controller, Ledger Old Controller
		/// - Write: Bonded, Ledger New Controller, Ledger Old Controller
		/// # </weight>
		#[weight = T::WeightInfo::set_controller()]
		fn set_controller(origin, controller: <T::Lookup as StaticLookup>::Source) {
			let stash = ensure_signed(origin)?;
			let old_controller = Self::bonded(&stash).ok_or(Error::<T>::NotStash)?;
			let controller = T::Lookup::lookup(controller)?;
			if <Ledger<T>>::contains_key(&controller) {
				Err(Error::<T>::AlreadyPaired)?
			}
			if controller != old_controller {
				<Bonded<T>>::insert(&stash, &controller);
				if let Some(l) = <Ledger<T>>::take(&old_controller) {
					<Ledger<T>>::insert(&controller, l);
				}
			}
		}

		/// Sets the ideal number of validators.
		///
		/// The dispatch origin must be Root.
		///
		/// # <weight>
		/// Weight: O(1)
		/// Write: Validator Count
		/// # </weight>
		#[weight = T::WeightInfo::set_validator_count()]
		fn set_validator_count(origin, #[compact] new: u32) {
			ensure_root(origin)?;
			ValidatorCount::put(new);
		}

		/// Increments the ideal number of validators.
		///
		/// The dispatch origin must be Root.
		///
		/// # <weight>
		/// Same as [`set_validator_count`].
		/// # </weight>
		#[weight = T::WeightInfo::set_validator_count()]
		fn increase_validator_count(origin, #[compact] additional: u32) {
			ensure_root(origin)?;
			ValidatorCount::mutate(|n| *n += additional);
		}

		/// Scale up the ideal number of validators by a factor.
		///
		/// The dispatch origin must be Root.
		///
		/// # <weight>
		/// Same as [`set_validator_count`].
		/// # </weight>
		#[weight = T::WeightInfo::set_validator_count()]
		fn scale_validator_count(origin, factor: Percent) {
			ensure_root(origin)?;
			ValidatorCount::mutate(|n| *n += factor * *n);
		}

		/// Force there to be no new eras indefinitely.
		///
		/// The dispatch origin must be Root.
		///
		/// # <weight>
		/// - No arguments.
		/// - Weight: O(1)
		/// - Write: ForceEra
		/// # </weight>
		#[weight = T::WeightInfo::force_no_eras()]
		fn force_no_eras(origin) {
			ensure_root(origin)?;
			ForceEra::put(Forcing::ForceNone);
		}

		/// Force there to be a new era at the end of the next session. After this, it will be
		/// reset to normal (non-forced) behaviour.
		///
		/// The dispatch origin must be Root.
		///
		/// # <weight>
		/// - No arguments.
		/// - Weight: O(1)
		/// - Write ForceEra
		/// # </weight>
		#[weight = T::WeightInfo::force_new_era()]
		fn force_new_era(origin) {
			ensure_root(origin)?;
			ForceEra::put(Forcing::ForceNew);
		}

		/// Set the validators who cannot be slashed (if any).
		///
		/// The dispatch origin must be Root.
		///
		/// # <weight>
		/// - O(V)
		/// - Write: Invulnerables
		/// # </weight>
		#[weight = T::WeightInfo::set_invulnerables(invulnerables.len() as u32)]
		fn set_invulnerables(origin, invulnerables: Vec<T::AccountId>) {
			ensure_root(origin)?;
			<Invulnerables<T>>::put(invulnerables);
		}

		/// Force a current staker to become completely unstaked, immediately.
		///
		/// The dispatch origin must be Root.
		///
		/// # <weight>
		/// O(S) where S is the number of slashing spans to be removed
		/// Reads: Bonded, Slashing Spans, Account, Locks
		/// Writes: Bonded, Slashing Spans (if S > 0), Ledger, Payee, Validators, Nominators, Account, Locks
		/// Writes Each: SpanSlash * S
		/// # </weight>
		#[weight = T::WeightInfo::force_unstake(*num_slashing_spans)]
		fn force_unstake(origin, stash: T::AccountId, num_slashing_spans: u32) {
			ensure_root(origin)?;

			// remove all staking-related information.
			Self::kill_stash(&stash, num_slashing_spans)?;

			// remove the lock.
			T::Currency::remove_lock(STAKING_ID, &stash);
		}

		/// Force there to be a new era at the end of sessions indefinitely.
		///
		/// The dispatch origin must be Root.
		///
		/// # <weight>
		/// - Weight: O(1)
		/// - Write: ForceEra
		/// # </weight>
		#[weight = T::WeightInfo::force_new_era_always()]
		fn force_new_era_always(origin) {
			ensure_root(origin)?;
			ForceEra::put(Forcing::ForceAlways);
		}

		/// Cancel enactment of a deferred slash.
		///
		/// Can be called by the `T::SlashCancelOrigin`.
		///
		/// Parameters: era and indices of the slashes for that era to kill.
		///
		/// # <weight>
		/// Complexity: O(U + S)
		/// with U unapplied slashes weighted with U=1000
		/// and S is the number of slash indices to be canceled.
		/// - Read: Unapplied Slashes
		/// - Write: Unapplied Slashes
		/// # </weight>
		#[weight = T::WeightInfo::cancel_deferred_slash(slash_indices.len() as u32)]
		fn cancel_deferred_slash(origin, era: EraIndex, slash_indices: Vec<u32>) {
			T::SlashCancelOrigin::ensure_origin(origin)?;

			ensure!(!slash_indices.is_empty(), Error::<T>::EmptyTargets);
			ensure!(is_sorted_and_unique(&slash_indices), Error::<T>::NotSortedAndUnique);

			let mut unapplied = <Self as Store>::UnappliedSlashes::get(&era);
			let last_item = slash_indices[slash_indices.len() - 1];
			ensure!((last_item as usize) < unapplied.len(), Error::<T>::InvalidSlashIndex);

			for (removed, index) in slash_indices.into_iter().enumerate() {
				let index = (index as usize) - removed;
				unapplied.remove(index);
			}

			<Self as Store>::UnappliedSlashes::insert(&era, &unapplied);
		}

		/// Pay out all the stakers behind a single validator for a single era.
		///
		/// - `validator_stash` is the stash account of the validator. Their nominators, up to
		///   `T::MaxNominatorRewardedPerValidator`, will also receive their rewards.
		/// - `era` may be any era between `[current_era - history_depth; current_era]`.
		///
		/// The origin of this call must be _Signed_. Any account can call this function, even if
		/// it is not one of the stakers.
		///
		/// This can only be called when [`EraElectionStatus`] is `Closed`.
		///
		/// # <weight>
		/// - Time complexity: at most O(MaxNominatorRewardedPerValidator).
		/// - Contains a limited number of reads and writes.
		/// -----------
		/// N is the Number of payouts for the validator (including the validator)
		/// Weight:
		/// - Reward Destination Staked: O(N)
		/// - Reward Destination Controller (Creating): O(N)
		/// DB Weight:
		/// - Read: EraElectionStatus, CurrentEra, HistoryDepth, ErasValidatorReward,
		///         ErasStakersClipped, ErasRewardPoints, ErasValidatorPrefs (8 items)
		/// - Read Each: Bonded, Ledger, Payee, Locks, System Account (5 items)
		/// - Write Each: System Account, Locks, Ledger (3 items)
		///
		///   NOTE: weights are assuming that payouts are made to alive stash account (Staked).
		///   Paying even a dead controller is cheaper weight-wise. We don't do any refunds here.
		/// # </weight>
		#[weight = T::WeightInfo::payout_stakers_alive_staked(T::MaxNominatorRewardedPerValidator::get())]
		fn payout_stakers(origin, validator_stash: T::AccountId, era: EraIndex) -> DispatchResult {
			ensure_signed(origin)?;
			Self::do_payout_stakers(validator_stash, era)
		}

		/// Rebond a portion of the stash scheduled to be unlocked.
		///
		/// The dispatch origin must be signed by the controller, and it can be only called when
		/// [`EraElectionStatus`] is `Closed`.
		///
		/// # <weight>
		/// - Time complexity: O(L), where L is unlocking chunks
		/// - Bounded by `MAX_UNLOCKING_CHUNKS`.
		/// - Storage changes: Can't increase storage, only decrease it.
		/// ---------------
		/// - DB Weight:
		///     - Reads: EraElectionStatus, Ledger, Locks, [Origin Account]
		///     - Writes: [Origin Account], Locks, Ledger
		/// # </weight>
		#[weight = T::WeightInfo::rebond(MAX_UNLOCKING_CHUNKS as u32)]
		fn rebond(origin, #[compact] value: BalanceOf<T>) -> DispatchResultWithPostInfo {
			let controller = ensure_signed(origin)?;
			let ledger = Self::ledger(&controller).ok_or(Error::<T>::NotController)?;
			ensure!(!ledger.unlocking.is_empty(), Error::<T>::NoUnlockChunk);

			let ledger = ledger.rebond(value);
			// last check: the new active amount of ledger must be more than ED.
			ensure!(ledger.active >= T::Currency::minimum_balance(), Error::<T>::InsufficientValue);

			Self::update_ledger(&controller, &ledger);
			Ok(Some(
				35 * WEIGHT_PER_MICROS
				+ 50 * WEIGHT_PER_NANOS * (ledger.unlocking.len() as Weight)
				+ T::DbWeight::get().reads_writes(3, 2)
			).into())
		}

		/// Set `HistoryDepth` value. This function will delete any history information
		/// when `HistoryDepth` is reduced.
		///
		/// Parameters:
		/// - `new_history_depth`: The new history depth you would like to set.
		/// - `era_items_deleted`: The number of items that will be deleted by this dispatch.
		///    This should report all the storage items that will be deleted by clearing old
		///    era history. Needed to report an accurate weight for the dispatch. Trusted by
		///    `Root` to report an accurate number.
		///
		/// Origin must be root.
		///
		/// # <weight>
		/// - E: Number of history depths removed, i.e. 10 -> 7 = 3
		/// - Weight: O(E)
		/// - DB Weight:
		///     - Reads: Current Era, History Depth
		///     - Writes: History Depth
		///     - Clear Prefix Each: Era Stakers, EraStakersClipped, ErasValidatorPrefs
		///     - Writes Each: ErasValidatorReward, ErasRewardPoints, ErasTotalStake, ErasStartSessionIndex
		/// # </weight>
		#[weight = T::WeightInfo::set_history_depth(*_era_items_deleted)]
		fn set_history_depth(origin,
			#[compact] new_history_depth: EraIndex,
			#[compact] _era_items_deleted: u32,
		) {
			ensure_root(origin)?;
			if let Some(current_era) = Self::current_era() {
				HistoryDepth::mutate(|history_depth| {
					let last_kept = current_era.checked_sub(*history_depth).unwrap_or(0);
					let new_last_kept = current_era.checked_sub(new_history_depth).unwrap_or(0);
					for era_index in last_kept..new_last_kept {
						Self::clear_era_information(era_index);
					}
					*history_depth = new_history_depth
				})
			}
		}

		/// Remove all data structure concerning a staker/stash once its balance is zero.
		/// This is essentially equivalent to `withdraw_unbonded` except it can be called by anyone
		/// and the target `stash` must have no funds left.
		///
		/// This can be called from any origin.
		///
		/// - `stash`: The stash account to reap. Its balance must be zero.
		///
		/// # <weight>
		/// Complexity: O(S) where S is the number of slashing spans on the account.
		/// DB Weight:
		/// - Reads: Stash Account, Bonded, Slashing Spans, Locks
		/// - Writes: Bonded, Slashing Spans (if S > 0), Ledger, Payee, Validators, Nominators, Stash Account, Locks
		/// - Writes Each: SpanSlash * S
		/// # </weight>
		#[weight = T::WeightInfo::reap_stash(*num_slashing_spans)]
		fn reap_stash(_origin, stash: T::AccountId, num_slashing_spans: u32) {
			ensure!(T::Currency::total_balance(&stash).is_zero(), Error::<T>::FundedTarget);
			Self::kill_stash(&stash, num_slashing_spans)?;
			T::Currency::remove_lock(STAKING_ID, &stash);
		}

		// TODO: removal of calls, bump tx version.
	}
}

impl<T: Config> Module<T> {
	/// The total balance that can be slashed from a stash account as of right now.
	pub fn slashable_balance_of(stash: &T::AccountId) -> BalanceOf<T> {
		// Weight note: consider making the stake accessible through stash.
		Self::bonded(stash)
			.and_then(Self::ledger)
			.map(|l| l.active)
			.unwrap_or_default()
	}

	/// Internal impl of [`Self::slashable_balance_of`] that returns [`VoteWeight`].
	pub fn slashable_balance_of_vote_weight(stash: &T::AccountId, issuance: BalanceOf<T>) -> VoteWeight {
		T::CurrencyToVote::to_vote(Self::slashable_balance_of(stash), issuance)
	}

	/// Returns a closure around `slashable_balance_of_vote_weight` that can be passed around.
	///
	/// This prevents call sites from repeatedly requesting `total_issuance` from backend. But it is
	/// important to be only used while the total issuance is not changing.
	pub fn slashable_balance_of_fn() -> Box<dyn Fn(&T::AccountId) -> VoteWeight> {
		// NOTE: changing this to unboxed `impl Fn(..)` return type and the module will still
		// compile, while some types in mock fail to resolve.
		let issuance = T::Currency::total_issuance();
		Box::new(move |who: &T::AccountId| -> VoteWeight {
			Self::slashable_balance_of_vote_weight(who, issuance)
		})
	}

	fn do_payout_stakers(validator_stash: T::AccountId, era: EraIndex) -> DispatchResult {
		// Validate input data
		let current_era = CurrentEra::get().ok_or(Error::<T>::InvalidEraToReward)?;
		ensure!(era <= current_era, Error::<T>::InvalidEraToReward);
		let history_depth = Self::history_depth();
		ensure!(era >= current_era.saturating_sub(history_depth), Error::<T>::InvalidEraToReward);

		// Note: if era has no reward to be claimed, era may be future. better not to update
		// `ledger.claimed_rewards` in this case.
		let era_payout = <ErasValidatorReward<T>>::get(&era)
			.ok_or_else(|| Error::<T>::InvalidEraToReward)?;

		let controller = Self::bonded(&validator_stash).ok_or(Error::<T>::NotStash)?;
		let mut ledger = <Ledger<T>>::get(&controller).ok_or_else(|| Error::<T>::NotController)?;

		ledger.claimed_rewards.retain(|&x| x >= current_era.saturating_sub(history_depth));
		match ledger.claimed_rewards.binary_search(&era) {
			Ok(_) => Err(Error::<T>::AlreadyClaimed)?,
			Err(pos) => ledger.claimed_rewards.insert(pos, era),
		}

		let exposure = <ErasStakersClipped<T>>::get(&era, &ledger.stash);

		/* Input data seems good, no errors allowed after this point */

		<Ledger<T>>::insert(&controller, &ledger);

		// Get Era reward points. It has TOTAL and INDIVIDUAL
		// Find the fraction of the era reward that belongs to the validator
		// Take that fraction of the eras rewards to split to nominator and validator
		//
		// Then look at the validator, figure out the proportion of their reward
		// which goes to them and each of their nominators.

		let era_reward_points = <ErasRewardPoints<T>>::get(&era);
		let total_reward_points = era_reward_points.total;
		let validator_reward_points = era_reward_points.individual.get(&ledger.stash)
			.map(|points| *points)
			.unwrap_or_else(|| Zero::zero());

		// Nothing to do if they have no reward points.
		if validator_reward_points.is_zero() { return Ok(())}

		// This is the fraction of the total reward that the validator and the
		// nominators will get.
		let validator_total_reward_part = Perbill::from_rational_approximation(
			validator_reward_points,
			total_reward_points,
		);

		// This is how much validator + nominators are entitled to.
		let validator_total_payout = validator_total_reward_part * era_payout;

		let validator_prefs = Self::eras_validator_prefs(&era, &validator_stash);
		// Validator first gets a cut off the top.
		let validator_commission = validator_prefs.commission;
		let validator_commission_payout = validator_commission * validator_total_payout;

		let validator_leftover_payout = validator_total_payout - validator_commission_payout;
		// Now let's calculate how this is split to the validator.
		let validator_exposure_part = Perbill::from_rational_approximation(
			exposure.own,
			exposure.total,
		);
		let validator_staking_payout = validator_exposure_part * validator_leftover_payout;

		// We can now make total validator payout:
		if let Some(imbalance) = Self::make_payout(
			&ledger.stash,
			validator_staking_payout + validator_commission_payout
		) {
			Self::deposit_event(RawEvent::Reward(ledger.stash, imbalance.peek()));
		}

		// Lets now calculate how this is split to the nominators.
		// Reward only the clipped exposures. Note this is not necessarily sorted.
		for nominator in exposure.others.iter() {
			let nominator_exposure_part = Perbill::from_rational_approximation(
				nominator.value,
				exposure.total,
			);

			let nominator_reward: BalanceOf<T> = nominator_exposure_part * validator_leftover_payout;
			// We can now make nominator payout:
			if let Some(imbalance) = Self::make_payout(&nominator.who, nominator_reward) {
				Self::deposit_event(RawEvent::Reward(nominator.who.clone(), imbalance.peek()));
			}
		}

		Ok(())
	}

	/// Update the ledger for a controller.
	///
	/// This will also update the stash lock.
	fn update_ledger(
		controller: &T::AccountId,
		ledger: &StakingLedger<T::AccountId, BalanceOf<T>>
	) {
		T::Currency::set_lock(
			STAKING_ID,
			&ledger.stash,
			ledger.total,
			WithdrawReasons::all(),
		);
		<Ledger<T>>::insert(controller, ledger);
	}

	/// Chill a stash account.
	fn chill_stash(stash: &T::AccountId) {
		<Validators<T>>::remove(stash);
		<Nominators<T>>::remove(stash);
	}

	/// Actually make a payment to a staker. This uses the currency's reward function
	/// to pay the right payee for the given staker account.
	fn make_payout(stash: &T::AccountId, amount: BalanceOf<T>) -> Option<PositiveImbalanceOf<T>> {
		let dest = Self::payee(stash);
		match dest {
			RewardDestination::Controller => Self::bonded(stash)
				.and_then(|controller|
					Some(T::Currency::deposit_creating(&controller, amount))
				),
			RewardDestination::Stash =>
				T::Currency::deposit_into_existing(stash, amount).ok(),
			RewardDestination::Staked => Self::bonded(stash)
				.and_then(|c| Self::ledger(&c).map(|l| (c, l)))
				.and_then(|(controller, mut l)| {
					l.active += amount;
					l.total += amount;
					let r = T::Currency::deposit_into_existing(stash, amount).ok();
					Self::update_ledger(&controller, &l);
					r
				}),
			RewardDestination::Account(dest_account) => {
				Some(T::Currency::deposit_creating(&dest_account, amount))
			}
		}
	}

	/// Plan a new session, potentially trigger a new era.
	fn new_session(session_index: SessionIndex) -> Option<Vec<T::AccountId>> {
		if let Some(current_era) = Self::current_era() {
			// Initial era has been set.

			let current_era_start_session_index = Self::eras_start_session_index(current_era)
				.unwrap_or_else(|| {
					frame_support::print("Error: start_session_index must be set for current_era");
					0
				});

			let era_length = session_index.checked_sub(current_era_start_session_index)
				.unwrap_or(0); // Must never happen.

			match ForceEra::get() {
				Forcing::ForceNew => ForceEra::kill(),
				Forcing::ForceAlways => (),
				Forcing::NotForcing if era_length >= T::SessionsPerEra::get() => (),
				_ => {
					// TODO: double check this.
					return None
				},
			}

			// new era.
			Self::new_era(session_index)
		} else {
			// Set initial era
			Self::new_era(session_index)
		}
	}

	/// Start a session potentially starting an era.
	fn start_session(start_session: SessionIndex) {
		let next_active_era = Self::active_era().map(|e| e.index + 1).unwrap_or(0);
		// This is only `Some` when current era has already progressed to the next era, while the
		// active era is one behind (i.e. in the *last session of the active era*, or *first session
		// of the new current era*, depending on how you look at it).
		if let Some(next_active_era_start_session_index) =
			Self::eras_start_session_index(next_active_era)
		{
			if next_active_era_start_session_index == start_session {
				Self::start_era(start_session);
			} else if next_active_era_start_session_index < start_session {
				// This arm should never happen, but better handle it than to stall the staking
				// pallet.
				frame_support::print("Warning: A session appears to have been skipped.");
				Self::start_era(start_session);
			}
		}
	}

	/// End a session potentially ending an era.
	fn end_session(session_index: SessionIndex) {
		if let Some(active_era) = Self::active_era() {
			if let Some(next_active_era_start_session_index) =
				Self::eras_start_session_index(active_era.index + 1)
			{
				if next_active_era_start_session_index == session_index + 1 {
					Self::end_era(active_era, session_index);
				}
			}
		}
	}

	/// * Increment `active_era.index`,
	/// * reset `active_era.start`,
	/// * update `BondedEras` and apply slashes.
	fn start_era(start_session: SessionIndex) {
		let active_era = ActiveEra::mutate(|active_era| {
			let new_index = active_era.as_ref().map(|info| info.index + 1).unwrap_or(0);
			*active_era = Some(ActiveEraInfo {
				index: new_index,
				// Set new active era start in next `on_finalize`. To guarantee usage of `Time`
				start: None,
			});
			new_index
		});

		let bonding_duration = T::BondingDuration::get();

		BondedEras::mutate(|bonded| {
			bonded.push((active_era, start_session));

			if active_era > bonding_duration {
				let first_kept = active_era - bonding_duration;

				// prune out everything that's from before the first-kept index.
				let n_to_prune = bonded.iter()
					.take_while(|&&(era_idx, _)| era_idx < first_kept)
					.count();

				// kill slashing metadata.
				for (pruned_era, _) in bonded.drain(..n_to_prune) {
					slashing::clear_era_metadata::<T>(pruned_era);
				}

				if let Some(&(_, first_session)) = bonded.first() {
					T::SessionInterface::prune_historical_up_to(first_session);
				}
			}
		});

		Self::apply_unapplied_slashes(active_era);
	}

	/// Compute payout for era.
	fn end_era(active_era: ActiveEraInfo, _session_index: SessionIndex) {
		// Note: active_era_start can be None if end era is called during genesis config.
		if let Some(active_era_start) = active_era.start {
			let now_as_millis_u64 = T::UnixTime::now().as_millis().saturated_into::<u64>();

			let era_duration = now_as_millis_u64 - active_era_start;
			let (validator_payout, max_payout) = inflation::compute_total_payout(
				&T::RewardCurve::get(),
				Self::eras_total_stake(&active_era.index),
				T::Currency::total_issuance(),
				// Duration of era; more than u64::MAX is rewarded as u64::MAX.
				era_duration.saturated_into::<u64>(),
			);
			let rest = max_payout.saturating_sub(validator_payout);

			Self::deposit_event(RawEvent::EraPayout(active_era.index, validator_payout, rest));

			// Set ending era reward.
			<ErasValidatorReward<T>>::insert(&active_era.index, validator_payout);
			T::RewardRemainder::on_unbalanced(T::Currency::issue(rest));
		}
	}

	/// Plan a new era. Return the potential new staking set.
	fn new_era(start_session_index: SessionIndex) -> Option<Vec<T::AccountId>> {
		// Increment or set current era.
		let current_era = CurrentEra::mutate(|s| {
			*s = Some(s.map(|s| s + 1).unwrap_or(0));
			s.unwrap()
		});
		ErasStartSessionIndex::insert(&current_era, &start_session_index);

		// Clean old era information.
		if let Some(old_era) = current_era.checked_sub(Self::history_depth() + 1) {
			Self::clear_era_information(old_era);
		}

		// Set staking information for new era.
		let maybe_new_validators = Self::enact_election(current_era);

		maybe_new_validators
	}

	/// Consume a vectors of [`Supports`] ([`Supports`]) and collect them into a [`Exposure`].
	fn collect_exposure(
		supports: Supports<T::AccountId>,
	) -> Vec<(T::AccountId, Exposure<T::AccountId, BalanceOf<T>>)> {
		let total_issuance = T::Currency::total_issuance();
		let to_currency = |e: ExtendedBalance| T::CurrencyToVote::to_currency(e, total_issuance);

		supports
			.into_iter()
			.map(|(validator, support)| {
				// build `struct exposure` from `support`
				let mut others = Vec::with_capacity(support.voters.len());
				let mut own: BalanceOf<T> = Zero::zero();
				let mut total: BalanceOf<T> = Zero::zero();
				support
					.voters
					.into_iter()
					.map(|(nominator, weight)| (nominator, to_currency(weight)))
					.for_each(|(nominator, stake)| {
						if nominator == validator {
							own = own.saturating_add(stake);
						} else {
							others.push(IndividualExposure {
								who: nominator,
								value: stake,
							});
						}
						total = total.saturating_add(stake);
					});

				let exposure = Exposure { own, others, total };

				(validator, exposure)
			})
			.collect::<Vec<(T::AccountId, Exposure<_, _>)>>()
	}

	/// Process the output of the election.
	///
	/// This ensures enough validators have been elected, converts all supports to exposures and
	/// writes them to the associated storage.
	///
<<<<<<< HEAD
	/// Returns `Err(())` if less than [`MinimumValidatorCount`] validators have been elected, `Ok`
	/// otherwise.
	pub fn process_election(
		flat_supports: Supports<T::AccountId>,
		current_era: EraIndex,
	) -> Result<Vec<T::AccountId>, ()> {
		let exposures = Self::collect_exposure(flat_supports);
		let elected_stashes = exposures
			.iter()
			.cloned()
			.map(|(x, _)| x)
			.collect::<Vec<_>>();

		if (elected_stashes.len() as u32) <= Self::minimum_validator_count() {
			log!(
				error,
				"💸  Chain does not have enough staking candidates to operate for era {:?}",
				current_era,
			);
			return Err(());
=======
	/// No storage item is updated.
	pub fn do_phragmen<Accuracy: PerThing>(
		iterations: usize,
	) -> Option<PrimitiveElectionResult<T::AccountId, Accuracy>>
	where
		ExtendedBalance: From<InnerOf<Accuracy>>,
	{
		let weight_of = Self::slashable_balance_of_fn();
		let mut all_nominators: Vec<(T::AccountId, VoteWeight, Vec<T::AccountId>)> = Vec::new();
		let mut all_validators = Vec::new();
		for (validator, _) in <Validators<T>>::iter() {
			// append self vote
			let self_vote = (validator.clone(), weight_of(&validator), vec![validator.clone()]);
			all_nominators.push(self_vote);
			all_validators.push(validator);
>>>>>>> 0d6953cc
		}

		// Populate Stakers and write slot stake.
		let mut total_stake: BalanceOf<T> = Zero::zero();
		exposures.into_iter().for_each(|(stash, exposure)| {
			total_stake = total_stake.saturating_add(exposure.total);
			<ErasStakers<T>>::insert(current_era, &stash, &exposure);

			let mut exposure_clipped = exposure;
			let clipped_max_len = T::MaxNominatorRewardedPerValidator::get() as usize;
			if exposure_clipped.others.len() > clipped_max_len {
				exposure_clipped
					.others
					.sort_by(|a, b| a.value.cmp(&b.value).reverse());
				exposure_clipped.others.truncate(clipped_max_len);
			}
			<ErasStakersClipped<T>>::insert(&current_era, &stash, exposure_clipped);
		});

		// Insert current era staking information
		<ErasTotalStake<T>>::insert(&current_era, total_stake);

<<<<<<< HEAD
		// collect the pref of all winners
		for stash in &elected_stashes {
			let pref = Self::validators(stash);
			<ErasValidatorPrefs<T>>::insert(&current_era, stash, pref);
=======
			(nominator, targets)
		});
		all_nominators.extend(nominator_votes.map(|(n, ns)| {
			let s = weight_of(&n);
			(n, s, ns)
		}));

		if all_validators.len() < Self::minimum_validator_count().max(1) as usize {
			// If we don't have enough candidates, nothing to do.
			log!(
				warn,
				"💸 Chain does not have enough staking candidates to operate. Era {:?}.",
				Self::current_era()
			);
			None
		} else {
			seq_phragmen::<_, Accuracy>(
				Self::validator_count() as usize,
				all_validators,
				all_nominators,
				Some((iterations, 0)), // exactly run `iterations` rounds.
			)
			.map_err(|err| log!(error, "Call to seq-phragmen failed due to {}", err))
			.ok()
>>>>>>> 0d6953cc
		}

		// emit event
		Self::deposit_event(RawEvent::StakingElection);

		log!(
			info,
			"💸 new validator set of size {:?} has been processed for era {:?}",
			elected_stashes.len(),
			current_era,
		);

		Ok(elected_stashes)
	}

	/// Enact and process the election using the `ElectionProvider` type.
	///
	/// This will also process the election, as noted in [`process_election`].
	fn enact_election(current_era: EraIndex) -> Option<Vec<T::AccountId>> {
		// TODO: Worthy to denote how exactly the accuracy is playing a role here. We could at this
		// point remove this generic as well, maybe it will also simplify some other stuff.
		T::ElectionProvider::elect::<ChainAccuracy>()
			.map_err(|_| ())
			.and_then(|flat_supports| Self::process_election(flat_supports, current_era))
			.ok()
	}

	/// Remove all associated data of a stash account from the staking system.
	///
	/// Assumes storage is upgraded before calling.
	///
	/// This is called:
	/// - after a `withdraw_unbond()` call that frees all of a stash's bonded balance.
	/// - through `reap_stash()` if the balance has fallen to zero (through slashing).
	fn kill_stash(stash: &T::AccountId, num_slashing_spans: u32) -> DispatchResult {
		let controller = <Bonded<T>>::get(stash).ok_or(Error::<T>::NotStash)?;

		slashing::clear_stash_metadata::<T>(stash, num_slashing_spans)?;

		<Bonded<T>>::remove(stash);
		<Ledger<T>>::remove(&controller);

		<Payee<T>>::remove(stash);
		<Validators<T>>::remove(stash);
		<Nominators<T>>::remove(stash);

		system::Module::<T>::dec_ref(stash);

		Ok(())
	}

	/// Clear all era information for given era.
	fn clear_era_information(era_index: EraIndex) {
		<ErasStakers<T>>::remove_prefix(era_index);
		<ErasStakersClipped<T>>::remove_prefix(era_index);
		<ErasValidatorPrefs<T>>::remove_prefix(era_index);
		<ErasValidatorReward<T>>::remove(era_index);
		<ErasRewardPoints<T>>::remove(era_index);
		<ErasTotalStake<T>>::remove(era_index);
		ErasStartSessionIndex::remove(era_index);
	}

	/// Apply previously-unapplied slashes on the beginning of a new era, after a delay.
	fn apply_unapplied_slashes(active_era: EraIndex) {
		let slash_defer_duration = T::SlashDeferDuration::get();
		<Self as Store>::EarliestUnappliedSlash::mutate(|earliest| if let Some(ref mut earliest) = earliest {
			let keep_from = active_era.saturating_sub(slash_defer_duration);
			for era in (*earliest)..keep_from {
				let era_slashes = <Self as Store>::UnappliedSlashes::take(&era);
				for slash in era_slashes {
					slashing::apply_slash::<T>(slash);
				}
			}

			*earliest = (*earliest).max(keep_from)
		})
	}

	/// Add reward points to validators using their stash account ID.
	///
	/// Validators are keyed by stash account ID and must be in the current elected set.
	///
	/// For each element in the iterator the given number of points in u32 is added to the
	/// validator, thus duplicates are handled.
	///
	/// At the end of the era each the total payout will be distributed among validator
	/// relatively to their points.
	///
	/// COMPLEXITY: Complexity is `number_of_validator_to_reward x current_elected_len`.
	/// If you need to reward lots of validator consider using `reward_by_indices`.
	pub fn reward_by_ids(
		validators_points: impl IntoIterator<Item = (T::AccountId, u32)>
	) {
		if let Some(active_era) = Self::active_era() {
			<ErasRewardPoints<T>>::mutate(active_era.index, |era_rewards| {
				for (validator, points) in validators_points.into_iter() {
					*era_rewards.individual.entry(validator).or_default() += points;
					era_rewards.total += points;
				}
			});
		}
	}

	/// Ensures that at the end of the current session there will be a new era.
	fn ensure_new_era() {
		match ForceEra::get() {
			Forcing::ForceAlways | Forcing::ForceNew => (),
			_ => ForceEra::put(Forcing::ForceNew),
		}
	}

	/// Get all of the voters that are eligible for the npos election.
	///
	/// This will use all on-chain nominators, and all the validators will inject a self vote.
	///
	/// ### Slashing
	///
	/// All nominations that have been submitted before the last non-zero slash of the validator are
	/// auto-chilled.
	///
	/// Note that this is VERY expensive. Use with care.
	pub fn get_npos_voters() -> Vec<(T::AccountId, VoteWeight, Vec<T::AccountId>)> {
		let weight_of = Self::slashable_balance_of_fn();
		let mut all_voters = Vec::new();

		for (validator, _) in <Validators<T>>::iter() {
			// append self vote
			let self_vote = (
				validator.clone(),
				weight_of(&validator),
				vec![validator.clone()],
			);
			all_voters.push(self_vote);
		}

		for (nominator, nominations) in <Nominators<T>>::iter() {
			let Nominations {
				submitted_in,
				mut targets,
				suppressed: _,
			} = nominations;

			// Filter out nomination targets which were nominated before the most recent
			// slashing span.
			targets.retain(|stash| {
				Self::slashing_spans(&stash)
					.map_or(true, |spans| submitted_in >= spans.last_nonzero_slash())
			});

			let vote_weight = weight_of(&nominator);
			all_voters.push((nominator, vote_weight, targets))
		}

		all_voters
	}

	pub fn get_npos_targets() -> Vec<T::AccountId> {
		<Validators<T>>::iter().map(|(v, _)| v).collect::<Vec<_>>()
	}

	#[cfg(feature = "runtime-benchmarks")]
	pub fn add_era_stakers(
		current_era: EraIndex,
		controller: T::AccountId,
		exposure: Exposure<T::AccountId, BalanceOf<T>>,
	) {
		<ErasStakers<T>>::insert(&current_era, &controller, &exposure);
	}

	#[cfg(feature = "runtime-benchmarks")]
	pub fn set_slash_reward_fraction(fraction: Perbill) {
		SlashRewardFraction::put(fraction);
	}
}

impl<T: Config> ElectionDataProvider<T::AccountId, T::BlockNumber> for Module<T> {
	fn desired_targets() -> u32 {
		Self::validator_count()
	}

	fn voters() -> Vec<(T::AccountId, VoteWeight, Vec<T::AccountId>)> {
		Self::get_npos_voters()
	}

	fn targets() -> Vec<T::AccountId> {
		Self::get_npos_targets()
	}

	fn next_election_prediction(now: T::BlockNumber) -> T::BlockNumber {
		let current_era = Self::current_era().unwrap_or(0);
		// Note: this happens after the on_initialize of the session module, therefore, this is the
		// updated session index in the border cases.
		let session_index = T::SessionInterface::current_index();
		let current_era_start_session_index =
			Self::eras_start_session_index(current_era).unwrap_or(0);
		let era_length = session_index
			.saturating_sub(current_era_start_session_index)
			.min(T::SessionsPerEra::get());
		// TODO: this is probably an ugly hack here and can be re-done.
		// TODO: cases to consider: session length = 1, session length > 1,
		let session_length = T::NextNewSession::estimate_next_new_session(1u32.into())
			.unwrap_or(0u32.into())
			.max(1u32.into());

		let this_session_end = T::NextNewSession::estimate_next_new_session(now)
			.unwrap_or_default();
		let sessions_left: T::BlockNumber = T::SessionsPerEra::get()
			.saturating_sub(era_length)
			.saturating_sub(1) // one session is computed in this_session_end.
			.into();

		this_session_end.saturating_add(sessions_left.saturating_mul(session_length))
	}

	fn feasibility_check_assignment<P: PerThing>(_: &Assignment<T::AccountId, P>) -> Result<(), &'static str> {
		// TODO
		Ok(())
	}
}

/// In this implementation `new_session(session)` must be called before `end_session(session-1)`
/// i.e. the new session must be planned before the ending of the previous session.
///
/// Once the first new_session is planned, all session must start and then end in order, though
/// some session can lag in between the newest session planned and the latest session started.
impl<T: Config> pallet_session::SessionManager<T::AccountId> for Module<T> {
	fn new_session(new_index: SessionIndex) -> Option<Vec<T::AccountId>> {
		frame_support::debug::native::trace!(
			target: LOG_TARGET,
			"[{}] planning new_session({})",
			<frame_system::Module<T>>::block_number(),
			new_index
		);
		Self::new_session(new_index)
	}
	fn start_session(start_index: SessionIndex) {
		frame_support::debug::native::trace!(
			target: LOG_TARGET,
			"[{}] starting start_session({})",
			<frame_system::Module<T>>::block_number(),
			start_index
		);
		Self::start_session(start_index)
	}
	fn end_session(end_index: SessionIndex) {
		frame_support::debug::native::trace!(
			target: LOG_TARGET,
			"[{}] ending end_session({})",
			<frame_system::Module<T>>::block_number(),
			end_index
		);
		Self::end_session(end_index)
	}
}

impl<T: Config> historical::SessionManager<T::AccountId, Exposure<T::AccountId, BalanceOf<T>>>
	for Module<T>
{
	fn new_session(
		new_index: SessionIndex,
	) -> Option<Vec<(T::AccountId, Exposure<T::AccountId, BalanceOf<T>>)>> {
		<Self as pallet_session::SessionManager<_>>::new_session(new_index).map(|validators| {
			let current_era = Self::current_era()
				// Must be some as a new era has been created.
				.unwrap_or(0);

			validators.into_iter().map(|v| {
				let exposure = Self::eras_stakers(current_era, &v);
				(v, exposure)
			}).collect()
		})
	}
	fn start_session(start_index: SessionIndex) {
		<Self as pallet_session::SessionManager<_>>::start_session(start_index)
	}
	fn end_session(end_index: SessionIndex) {
		<Self as pallet_session::SessionManager<_>>::end_session(end_index)
	}
}

/// Add reward points to block authors:
/// * 20 points to the block producer for producing a (non-uncle) block in the relay chain,
/// * 2 points to the block producer for each reference to a previously unreferenced uncle, and
/// * 1 point to the producer of each referenced uncle block.
impl<T> pallet_authorship::EventHandler<T::AccountId, T::BlockNumber> for Module<T>
where
	T: Config + pallet_authorship::Config + pallet_session::Config,
{
	fn note_author(author: T::AccountId) {
		Self::reward_by_ids(vec![(author, 20)])
	}
	fn note_uncle(author: T::AccountId, _age: T::BlockNumber) {
		Self::reward_by_ids(vec![
			(<pallet_authorship::Module<T>>::author(), 2),
			(author, 1)
		])
	}
}

/// A `Convert` implementation that finds the stash of the given controller account,
/// if any.
pub struct StashOf<T>(sp_std::marker::PhantomData<T>);

impl<T: Config> Convert<T::AccountId, Option<T::AccountId>> for StashOf<T> {
	fn convert(controller: T::AccountId) -> Option<T::AccountId> {
		<Module<T>>::ledger(&controller).map(|l| l.stash)
	}
}

/// A typed conversion from stash account ID to the active exposure of nominators
/// on that account.
///
/// Active exposure is the exposure of the validator set currently validating, i.e. in
/// `active_era`. It can differ from the latest planned exposure in `current_era`.
pub struct ExposureOf<T>(sp_std::marker::PhantomData<T>);

impl<T: Config> Convert<T::AccountId, Option<Exposure<T::AccountId, BalanceOf<T>>>>
	for ExposureOf<T>
{
	fn convert(validator: T::AccountId) -> Option<Exposure<T::AccountId, BalanceOf<T>>> {
		if let Some(active_era) = <Module<T>>::active_era() {
			Some(<Module<T>>::eras_stakers(active_era.index, &validator))
		} else {
			None
		}
	}
}

/// This is intended to be used with `FilterHistoricalOffences`.
impl<T: Config>
	OnOffenceHandler<T::AccountId, pallet_session::historical::IdentificationTuple<T>, Weight>
	for Module<T>
where
	T: pallet_session::Config<ValidatorId = <T as frame_system::Config>::AccountId>,
	T: pallet_session::historical::Config<
		FullIdentification = Exposure<<T as frame_system::Config>::AccountId, BalanceOf<T>>,
		FullIdentificationOf = ExposureOf<T>,
	>,
	T::SessionHandler: pallet_session::SessionHandler<<T as frame_system::Config>::AccountId>,
	T::SessionManager: pallet_session::SessionManager<<T as frame_system::Config>::AccountId>,
	T::ValidatorIdOf: Convert<
		<T as frame_system::Config>::AccountId,
		Option<<T as frame_system::Config>::AccountId>,
	>,
{
	fn on_offence(
		offenders: &[OffenceDetails<
			T::AccountId,
			pallet_session::historical::IdentificationTuple<T>,
		>],
		slash_fraction: &[Perbill],
		slash_session: SessionIndex,
	) -> Result<Weight, ()> {
		if !Self::can_report() {
			return Err(())
		}

		let reward_proportion = SlashRewardFraction::get();
		let mut consumed_weight: Weight = 0;
		let mut add_db_reads_writes = |reads, writes| {
			consumed_weight += T::DbWeight::get().reads_writes(reads, writes);
		};

		let active_era = {
			let active_era = Self::active_era();
			add_db_reads_writes(1, 0);
			if active_era.is_none() {
				// this offence need not be re-submitted.
				return Ok(consumed_weight)
			}
			active_era.expect("value checked not to be `None`; qed").index
		};
		let active_era_start_session_index = Self::eras_start_session_index(active_era)
			.unwrap_or_else(|| {
				frame_support::print("Error: start_session_index must be set for current_era");
				0
			});
		add_db_reads_writes(1, 0);

		let window_start = active_era.saturating_sub(T::BondingDuration::get());

		// fast path for active-era report - most likely.
		// `slash_session` cannot be in a future active era. It must be in `active_era` or before.
		let slash_era = if slash_session >= active_era_start_session_index {
			active_era
		} else {
			let eras = BondedEras::get();
			add_db_reads_writes(1, 0);

			// reverse because it's more likely to find reports from recent eras.
			match eras.iter().rev().filter(|&&(_, ref sesh)| sesh <= &slash_session).next() {
				Some(&(ref slash_era, _)) => *slash_era,
				// before bonding period. defensive - should be filtered out.
				None => return Ok(consumed_weight),
			}
		};

		<Self as Store>::EarliestUnappliedSlash::mutate(|earliest| {
			if earliest.is_none() {
				*earliest = Some(active_era)
			}
		});
		add_db_reads_writes(1, 1);

		let slash_defer_duration = T::SlashDeferDuration::get();

		let invulnerables = Self::invulnerables();
		add_db_reads_writes(1, 0);

		for (details, slash_fraction) in offenders.iter().zip(slash_fraction) {
			let (stash, exposure) = &details.offender;

			// Skip if the validator is invulnerable.
			if invulnerables.contains(stash) {
				continue
			}

			let unapplied = slashing::compute_slash::<T>(slashing::SlashParams {
				stash,
				slash: *slash_fraction,
				exposure,
				slash_era,
				window_start,
				now: active_era,
				reward_proportion,
			});

			if let Some(mut unapplied) = unapplied {
				let nominators_len = unapplied.others.len() as u64;
				let reporters_len = details.reporters.len() as u64;

				{
					let upper_bound = 1 /* Validator/NominatorSlashInEra */ + 2 /* fetch_spans */;
					let rw = upper_bound + nominators_len * upper_bound;
					add_db_reads_writes(rw, rw);
				}
				unapplied.reporters = details.reporters.clone();
				if slash_defer_duration == 0 {
					// apply right away.
					slashing::apply_slash::<T>(unapplied);
					{
						let slash_cost = (6, 5);
						let reward_cost = (2, 2);
						add_db_reads_writes(
							(1 + nominators_len) * slash_cost.0 + reward_cost.0 * reporters_len,
							(1 + nominators_len) * slash_cost.1 + reward_cost.1 * reporters_len
						);
					}
				} else {
					// defer to end of some `slash_defer_duration` from now.
					<Self as Store>::UnappliedSlashes::mutate(
						active_era,
						move |for_later| for_later.push(unapplied),
					);
					add_db_reads_writes(1, 1);
				}
			} else {
				add_db_reads_writes(4 /* fetch_spans */, 5 /* kick_out_if_recent */)
			}
		}

		Ok(consumed_weight)
	}

	fn can_report() -> bool {
		// TODO: now we can get rid of this API, remove it.
		true
	}
}

/// Filter historical offences out and only allow those from the bonding period.
pub struct FilterHistoricalOffences<T, R> {
	_inner: sp_std::marker::PhantomData<(T, R)>,
}

impl<T, Reporter, Offender, R, O> ReportOffence<Reporter, Offender, O>
	for FilterHistoricalOffences<Module<T>, R>
where
	T: Config,
	R: ReportOffence<Reporter, Offender, O>,
	O: Offence<Offender>,
{
	fn report_offence(reporters: Vec<Reporter>, offence: O) -> Result<(), OffenceError> {
		// disallow any slashing from before the current bonding period.
		let offence_session = offence.session_index();
		let bonded_eras = BondedEras::get();

		if bonded_eras.first().filter(|(_, start)| offence_session >= *start).is_some() {
			R::report_offence(reporters, offence)
		} else {
			<Module<T>>::deposit_event(
				RawEvent::OldSlashingReportDiscarded(offence_session)
			);
			Ok(())
		}
	}

	fn is_known_offence(offenders: &[Offender], time_slot: &O::TimeSlot) -> bool {
		R::is_known_offence(offenders, time_slot)
	}
}

/// Check that list is sorted and has no duplicates.
fn is_sorted_and_unique(list: &[u32]) -> bool {
	list.windows(2).all(|w| w[0] < w[1])
}<|MERGE_RESOLUTION|>--- conflicted
+++ resolved
@@ -2190,7 +2190,6 @@
 	/// This ensures enough validators have been elected, converts all supports to exposures and
 	/// writes them to the associated storage.
 	///
-<<<<<<< HEAD
 	/// Returns `Err(())` if less than [`MinimumValidatorCount`] validators have been elected, `Ok`
 	/// otherwise.
 	pub fn process_election(
@@ -2206,28 +2205,11 @@
 
 		if (elected_stashes.len() as u32) <= Self::minimum_validator_count() {
 			log!(
-				error,
+				warn,
 				"💸  Chain does not have enough staking candidates to operate for era {:?}",
 				current_era,
 			);
 			return Err(());
-=======
-	/// No storage item is updated.
-	pub fn do_phragmen<Accuracy: PerThing>(
-		iterations: usize,
-	) -> Option<PrimitiveElectionResult<T::AccountId, Accuracy>>
-	where
-		ExtendedBalance: From<InnerOf<Accuracy>>,
-	{
-		let weight_of = Self::slashable_balance_of_fn();
-		let mut all_nominators: Vec<(T::AccountId, VoteWeight, Vec<T::AccountId>)> = Vec::new();
-		let mut all_validators = Vec::new();
-		for (validator, _) in <Validators<T>>::iter() {
-			// append self vote
-			let self_vote = (validator.clone(), weight_of(&validator), vec![validator.clone()]);
-			all_nominators.push(self_vote);
-			all_validators.push(validator);
->>>>>>> 0d6953cc
 		}
 
 		// Populate Stakers and write slot stake.
@@ -2250,37 +2232,10 @@
 		// Insert current era staking information
 		<ErasTotalStake<T>>::insert(&current_era, total_stake);
 
-<<<<<<< HEAD
 		// collect the pref of all winners
 		for stash in &elected_stashes {
 			let pref = Self::validators(stash);
 			<ErasValidatorPrefs<T>>::insert(&current_era, stash, pref);
-=======
-			(nominator, targets)
-		});
-		all_nominators.extend(nominator_votes.map(|(n, ns)| {
-			let s = weight_of(&n);
-			(n, s, ns)
-		}));
-
-		if all_validators.len() < Self::minimum_validator_count().max(1) as usize {
-			// If we don't have enough candidates, nothing to do.
-			log!(
-				warn,
-				"💸 Chain does not have enough staking candidates to operate. Era {:?}.",
-				Self::current_era()
-			);
-			None
-		} else {
-			seq_phragmen::<_, Accuracy>(
-				Self::validator_count() as usize,
-				all_validators,
-				all_nominators,
-				Some((iterations, 0)), // exactly run `iterations` rounds.
-			)
-			.map_err(|err| log!(error, "Call to seq-phragmen failed due to {}", err))
-			.ok()
->>>>>>> 0d6953cc
 		}
 
 		// emit event
