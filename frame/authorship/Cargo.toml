--- conflicted
+++ resolved
@@ -14,20 +14,12 @@
 
 [dependencies]
 codec = { package = "parity-scale-codec", version = "2.0.0", default-features = false, features = ["derive"] }
-<<<<<<< HEAD
 scale-info = { version = "0.9.0", default-features = false, features = ["derive"] }
-sp-authorship = { version = "3.0.0", default-features = false, path = "../../primitives/authorship" }
-sp-std = { version = "3.0.0", default-features = false, path = "../../primitives/std" }
-sp-runtime = { version = "3.0.0", default-features = false, path = "../../primitives/runtime" }
-frame-support = { version = "3.0.0", default-features = false, path = "../support" }
-frame-system = { version = "3.0.0", default-features = false, path = "../system" }
-=======
 sp-authorship = { version = "4.0.0-dev", default-features = false, path = "../../primitives/authorship" }
 sp-std = { version = "4.0.0-dev", default-features = false, path = "../../primitives/std" }
 sp-runtime = { version = "4.0.0-dev", default-features = false, path = "../../primitives/runtime" }
 frame-support = { version = "4.0.0-dev", default-features = false, path = "../support" }
 frame-system = { version = "4.0.0-dev", default-features = false, path = "../system" }
->>>>>>> 6be513d6
 impl-trait-for-tuples = "0.2.1"
 
 [dev-dependencies]
