--- conflicted
+++ resolved
@@ -115,92 +115,6 @@
 	MembershipChanged,
 }
 
-<<<<<<< HEAD
-pub trait Config<I=DefaultInstance>: frame_system::Config {
-	/// The currency used for deposits.
-	type Currency: Currency<Self::AccountId> + ReservableCurrency<Self::AccountId>;
-
-	/// The score attributed to a member or candidate.
-	type Score:
-		AtLeast32Bit + Clone + Copy + Default + FullCodec + MaybeSerializeDeserialize + Debug
-		+ scale_info::TypeInfo;
-
-	/// The overarching event type.
-	type Event: From<Event<Self, I>> + Into<<Self as frame_system::Config>::Event>;
-
-	// The deposit which is reserved from candidates if they want to
-	// start a candidacy. The deposit gets returned when the candidacy is
-	// withdrawn or when the candidate is kicked.
-	type CandidateDeposit: Get<BalanceOf<Self, I>>;
-
-	/// Every `Period` blocks the `Members` are filled with the highest scoring
-	/// members in the `Pool`.
-	type Period: Get<Self::BlockNumber>;
-
-	/// The receiver of the signal for when the membership has been initialized.
-	/// This happens pre-genesis and will usually be the same as `MembershipChanged`.
-	/// If you need to do something different on initialization, then you can change
-	/// this accordingly.
-	type MembershipInitialized: InitializeMembers<Self::AccountId>;
-
-	/// The receiver of the signal for when the members have changed.
-	type MembershipChanged: ChangeMembers<Self::AccountId>;
-
-	/// Allows a configurable origin type to set a score to a candidate in the pool.
-	type ScoreOrigin: EnsureOrigin<Self::Origin>;
-
-	/// Required origin for removing a member (though can always be Root).
-	/// Configurable origin which enables removing an entity. If the entity
-	/// is part of the `Members` it is immediately replaced by the next
-	/// highest scoring candidate, if available.
-	type KickOrigin: EnsureOrigin<Self::Origin>;
-}
-
-decl_storage! {
-	trait Store for Module<T: Config<I>, I: Instance=DefaultInstance> as ScoredPool {
-		/// The current pool of candidates, stored as an ordered Vec
-		/// (ordered descending by score, `None` last, highest first).
-		Pool get(fn pool) config(): PoolT<T, I>;
-
-		/// A Map of the candidates. The information in this Map is redundant
-		/// to the information in the `Pool`. But the Map enables us to easily
-		/// check if a candidate is already in the pool, without having to
-		/// iterate over the entire pool (the `Pool` is not sorted by
-		/// `T::AccountId`, but by `T::Score` instead).
-		CandidateExists get(fn candidate_exists): map hasher(twox_64_concat) T::AccountId => bool;
-
-		/// The current membership, stored as an ordered Vec.
-		Members get(fn members): Vec<T::AccountId>;
-
-		/// Size of the `Members` set.
-		MemberCount get(fn member_count) config(): u32;
-	}
-	add_extra_genesis {
-		config(members): Vec<T::AccountId>;
-		config(phantom): sp_std::marker::PhantomData<I>;
-		build(|config| {
-			let mut pool = config.pool.clone();
-
-			// reserve balance for each candidate in the pool.
-			// panicking here is ok, since this just happens one time, pre-genesis.
-			pool
-				.iter()
-				.for_each(|(who, _)| {
-					T::Currency::reserve(&who, T::CandidateDeposit::get())
-						.expect("balance too low to create candidacy");
-					<CandidateExists<T, I>>::insert(who, true);
-				});
-
-			// Sorts the `Pool` by score in a descending order. Entities which
-			// have a score of `None` are sorted to the beginning of the vec.
-			pool.sort_by_key(|(_, maybe_score)|
-				Reverse(maybe_score.unwrap_or_default())
-			);
-
-			<Pool<T, I>>::put(&pool);
-			<Module<T, I>>::refresh_members(pool, ChangeReceiver::MembershipInitialized);
-		})
-=======
 #[frame_support::pallet]
 pub mod pallet {
 	use frame_support::{pallet_prelude::*, traits::EnsureOrigin, weights::Weight};
@@ -219,7 +133,8 @@
 
 		/// The score attributed to a member or candidate.
 		type Score:
-			AtLeast32Bit + Clone + Copy + Default + FullCodec + MaybeSerializeDeserialize + Debug;
+			AtLeast32Bit + Clone + Copy + Default + FullCodec + MaybeSerializeDeserialize + Debug
+			+ scale_info::TypeInfo;
 
 		/// The overarching event type.
 		type Event: From<Event<Self, I>> + IsType<<Self as frame_system::Config>::Event>;
@@ -250,7 +165,6 @@
 		/// is part of the `Members` it is immediately replaced by the next
 		/// highest scoring candidate, if available.
 		type KickOrigin: EnsureOrigin<Self::Origin>;
->>>>>>> 24a92c32
 	}
 
 	#[pallet::event]
