[package]
name = "pallet-node-authorization"
version = "4.0.0-dev"
authors = ["Parity Technologies <admin@parity.io>"]
edition = "2018"
license = "Apache-2.0"
homepage = "https://substrate.dev"
repository = "https://github.com/paritytech/substrate/"
description = "FRAME pallet for node authorization"

[package.metadata.docs.rs]
targets = ["x86_64-unknown-linux-gnu"]

[dependencies]
codec = { package = "parity-scale-codec", version = "2.0.0", default-features = false, features = ["derive"] }
<<<<<<< HEAD
scale-info = { version = "0.9.0", default-features = false, features = ["derive"] }
frame-support = { version = "3.0.0", default-features = false, path = "../support" }
frame-system = { version = "3.0.0", default-features = false, path = "../system" }
sp-core = { version = "3.0.0", default-features = false, path = "../../primitives/core" }
sp-io = { version = "3.0.0", default-features = false, path = "../../primitives/io" }
sp-runtime = { version = "3.0.0", default-features = false, path = "../../primitives/runtime" }
sp-std = { version = "3.0.0", default-features = false, path = "../../primitives/std" }
=======
frame-support = { version = "4.0.0-dev", default-features = false, path = "../support" }
frame-system = { version = "4.0.0-dev", default-features = false, path = "../system" }
sp-core = { version = "4.0.0-dev", default-features = false, path = "../../primitives/core" }
sp-io = { version = "4.0.0-dev", default-features = false, path = "../../primitives/io" }
sp-runtime = { version = "4.0.0-dev", default-features = false, path = "../../primitives/runtime" }
sp-std = { version = "4.0.0-dev", default-features = false, path = "../../primitives/std" }
>>>>>>> 6be513d6
log = { version = "0.4.14", default-features = false }

[features]
default = ["std"]
std = [
	"codec/std",
	"scale-info/std",
	"frame-support/std",
	"frame-system/std",
	"sp-core/std",
	"sp-io/std",
	"sp-runtime/std",
	"sp-std/std",
	"log/std",
]
try-runtime = ["frame-support/try-runtime"]<|MERGE_RESOLUTION|>--- conflicted
+++ resolved
@@ -13,22 +13,13 @@
 
 [dependencies]
 codec = { package = "parity-scale-codec", version = "2.0.0", default-features = false, features = ["derive"] }
-<<<<<<< HEAD
 scale-info = { version = "0.9.0", default-features = false, features = ["derive"] }
-frame-support = { version = "3.0.0", default-features = false, path = "../support" }
-frame-system = { version = "3.0.0", default-features = false, path = "../system" }
-sp-core = { version = "3.0.0", default-features = false, path = "../../primitives/core" }
-sp-io = { version = "3.0.0", default-features = false, path = "../../primitives/io" }
-sp-runtime = { version = "3.0.0", default-features = false, path = "../../primitives/runtime" }
-sp-std = { version = "3.0.0", default-features = false, path = "../../primitives/std" }
-=======
 frame-support = { version = "4.0.0-dev", default-features = false, path = "../support" }
 frame-system = { version = "4.0.0-dev", default-features = false, path = "../system" }
 sp-core = { version = "4.0.0-dev", default-features = false, path = "../../primitives/core" }
 sp-io = { version = "4.0.0-dev", default-features = false, path = "../../primitives/io" }
 sp-runtime = { version = "4.0.0-dev", default-features = false, path = "../../primitives/runtime" }
 sp-std = { version = "4.0.0-dev", default-features = false, path = "../../primitives/std" }
->>>>>>> 6be513d6
 log = { version = "0.4.14", default-features = false }
 
 [features]
