// This file is part of Substrate.

// Copyright (C) 2017-2021 Parity Technologies (UK) Ltd.
// SPDX-License-Identifier: Apache-2.0

// Licensed under the Apache License, Version 2.0 (the "License");
// you may not use this file except in compliance with the License.
// You may obtain a copy of the License at
//
// 	http://www.apache.org/licenses/LICENSE-2.0
//
// Unless required by applicable law or agreed to in writing, software
// distributed under the License is distributed on an "AS IS" BASIS,
// WITHOUT WARRANTIES OR CONDITIONS OF ANY KIND, either express or implied.
// See the License for the specific language governing permissions and
// limitations under the License.

//! Traits, types and structs to support putting a bounded vector into storage, as a raw value, map
//! or a double map.

use sp_std::prelude::*;
use sp_std::{convert::TryFrom, fmt, marker::PhantomData};
use codec::{FullCodec, Encode, EncodeLike, Decode};
use core::{
	ops::{Deref, Index, IndexMut},
	slice::SliceIndex,
};
use crate::{
	traits::{Get, MaxEncodedLen},
	storage::{generator, StorageDecodeLength, StorageValue, StorageMap, StorageDoubleMap},
};

/// A bounded vector.
///
/// It has implementations for efficient append and length decoding, as with a normal `Vec<_>`, once
/// put into storage as a raw value, map or double-map.
///
/// As the name suggests, the length of the queue is always bounded. All internal operations ensure
/// this bound is respected.
<<<<<<< HEAD
#[derive(Encode, Decode, crate::DefaultNoBound, crate::CloneNoBound, crate::DebugNoBound, scale_info::TypeInfo)]
pub struct BoundedVec<T: BoundedVecValue, S: Get<u32>>(Vec<T>, PhantomData<S>);
=======
#[derive(Encode, Decode)]
pub struct BoundedVec<T, S>(Vec<T>, PhantomData<S>);
>>>>>>> efd262f1

impl<T, S> BoundedVec<T, S> {
	/// Create `Self` from `t` without any checks.
	unsafe fn unchecked_from(t: Vec<T>) -> Self {
		Self(t, Default::default())
	}

	/// Consume self, and return the inner `Vec`. Henceforth, the `Vec<_>` can be altered in an
	/// arbitrary way. At some point, if the reverse conversion is required, `TryFrom<Vec<_>>` can
	/// be used.
	///
	/// This is useful for cases if you need access to an internal API of the inner `Vec<_>` which
	/// is not provided by the wrapper `BoundedVec`.
	pub fn into_inner(self) -> Vec<T> {
		self.0
	}

	/// Exactly the same semantics as [`Vec::remove`].
	///
	/// # Panics
	///
	/// Panics if `index` is out of bounds.
	pub fn remove(&mut self, index: usize) {
		self.0.remove(index);
	}

	/// Exactly the same semantics as [`Vec::swap_remove`].
	///
	/// # Panics
	///
	/// Panics if `index` is out of bounds.
	pub fn swap_remove(&mut self, index: usize) {
		self.0.swap_remove(index);
	}

	/// Exactly the same semantics as [`Vec::retain`].
	pub fn retain<F: FnMut(&T) -> bool>(&mut self, f: F) {
		self.0.retain(f)
	}
}

impl<T, S: Get<u32>> BoundedVec<T, S> {
	/// Get the bound of the type in `usize`.
	pub fn bound() -> usize {
		S::get() as usize
	}

	/// Create `Self` from `t` without any checks. Logs warnings if the bound is not being
	/// respected. The additional scope can be used to indicate where a potential overflow is
	/// happening.
	pub unsafe fn force_from(t: Vec<T>, scope: Option<&'static str>) -> Self {
		if t.len() > Self::bound() {
			log::warn!(
				target: crate::LOG_TARGET,
				"length of a bounded vector in scope {} is not respected.",
				scope.unwrap_or("UNKNOWN"),
			);
		}

		Self::unchecked_from(t)
	}

	/// Consumes self and mutates self via the given `mutate` function.
	///
	/// If the outcome of mutation is within bounds, `Some(Self)` is returned. Else, `None` is
	/// returned.
	///
	/// This is essentially a *consuming* shorthand [`Self::into_inner`] -> `...` ->
	/// [`Self::try_from`].
	pub fn try_mutate(mut self, mut mutate: impl FnMut(&mut Vec<T>)) -> Option<Self> {
		mutate(&mut self.0);
		(self.0.len() <= Self::bound()).then(move || self)
	}

	/// Exactly the same semantics as [`Vec::insert`], but returns an `Err` (and is a noop) if the
	/// new length of the vector exceeds `S`.
	///
	/// # Panics
	///
	/// Panics if `index > len`.
	pub fn try_insert(&mut self, index: usize, element: T) -> Result<(), ()> {
		if self.len() < Self::bound() {
			self.0.insert(index, element);
			Ok(())
		} else {
			Err(())
		}
	}

	/// Exactly the same semantics as [`Vec::push`], but returns an `Err` (and is a noop) if the
	/// new length of the vector exceeds `S`.
	///
	/// # Panics
	///
	/// Panics if the new capacity exceeds isize::MAX bytes.
	pub fn try_push(&mut self, element: T) -> Result<(), ()> {
		if self.len() < Self::bound() {
			self.0.push(element);
			Ok(())
		} else {
			Err(())
		}
	}
}

impl<T, S> Default for BoundedVec<T, S> {
	fn default() -> Self {
		// the bound cannot be below 0, which is satisfied by an empty vector
		unsafe { Self::unchecked_from(Vec::default()) }
	}
}

#[cfg(feature = "std")]
impl<T, S> fmt::Debug for BoundedVec<T, S>
where
	T: fmt::Debug,
	S: Get<u32>,
{
	fn fmt(&self, f: &mut fmt::Formatter<'_>) -> fmt::Result {
		f.debug_tuple("BoundedVec").field(&self.0).field(&Self::bound()).finish()
	}
}

impl<T, S> Clone for BoundedVec<T, S>
where
	T: Clone,
{
	fn clone(&self) -> Self {
		// bound is retained
		unsafe { Self::unchecked_from(self.0.clone()) }
	}
}

impl<T, S: Get<u32>> TryFrom<Vec<T>> for BoundedVec<T, S> {
	type Error = ();
	fn try_from(t: Vec<T>) -> Result<Self, Self::Error> {
		if t.len() <= Self::bound() {
			// explicit check just above
			Ok(unsafe { Self::unchecked_from(t) })
		} else {
			Err(())
		}
	}
}

// It is okay to give a non-mutable reference of the inner vec to anyone.
impl<T, S> AsRef<Vec<T>> for BoundedVec<T, S> {
	fn as_ref(&self) -> &Vec<T> {
		&self.0
	}
}

impl<T, S> AsRef<[T]> for BoundedVec<T, S> {
	fn as_ref(&self) -> &[T] {
		&self.0
	}
}

impl<T, S> AsMut<[T]> for BoundedVec<T, S> {
	fn as_mut(&mut self) -> &mut [T] {
		&mut self.0
	}
}

// will allow for immutable all operations of `Vec<T>` on `BoundedVec<T>`.
impl<T, S> Deref for BoundedVec<T, S> {
	type Target = Vec<T>;

	fn deref(&self) -> &Self::Target {
		&self.0
	}
}

// Allows for indexing similar to a normal `Vec`. Can panic if out of bound.
impl<T, S, I> Index<I> for BoundedVec<T, S>
where
	I: SliceIndex<[T]>,
{
	type Output = I::Output;

	#[inline]
	fn index(&self, index: I) -> &Self::Output {
		self.0.index(index)
	}
}

impl<T, S, I> IndexMut<I> for BoundedVec<T, S>
where
	I: SliceIndex<[T]>,
{
	#[inline]
	fn index_mut(&mut self, index: I) -> &mut Self::Output {
		self.0.index_mut(index)
	}
}

impl<T, S> sp_std::iter::IntoIterator for BoundedVec<T, S> {
	type Item = T;
	type IntoIter = sp_std::vec::IntoIter<T>;
	fn into_iter(self) -> Self::IntoIter {
		self.0.into_iter()
	}
}

impl<T, S> codec::DecodeLength for BoundedVec<T, S> {
	fn len(self_encoded: &[u8]) -> Result<usize, codec::Error> {
		// `BoundedVec<T, _>` stored just a `Vec<T>`, thus the length is at the beginning in
		// `Compact` form, and same implementation as `Vec<T>` can be used.
		<Vec<T> as codec::DecodeLength>::len(self_encoded)
	}
}

// NOTE: we could also implement this as:
// impl<T: Value, S1: Get<u32>, S2: Get<u32>> PartialEq<BoundedVec<T, S2>> for BoundedVec<T, S1>
// to allow comparison of bounded vectors with different bounds.
impl<T, S> PartialEq for BoundedVec<T, S>
where
	T: PartialEq,
{
	fn eq(&self, rhs: &Self) -> bool {
		self.0 == rhs.0
	}
}

impl<T: PartialEq, S: Get<u32>> PartialEq<Vec<T>> for BoundedVec<T, S> {
	fn eq(&self, other: &Vec<T>) -> bool {
		&self.0 == other
	}
}

impl<T, S> Eq for BoundedVec<T, S> where T: Eq {}

impl<T, S> StorageDecodeLength for BoundedVec<T, S> {}

/// Storage value that is *maybe* capable of [`StorageAppend`](crate::storage::StorageAppend).
pub trait TryAppendValue<T: Encode, S: Get<u32>> {
	/// Try and append the `item` into the storage item.
	///
	/// This might fail if bounds are not respected.
	fn try_append<LikeT: EncodeLike<T>>(item: LikeT) -> Result<(), ()>;
}

/// Storage map that is *maybe* capable of [`StorageAppend`](crate::storage::StorageAppend).
pub trait TryAppendMap<K: FullCodec, T: Encode, S: Get<u32>> {
	/// Try and append the `item` into the storage map at the given `key`.
	///
	/// This might fail if bounds are not respected.
	fn try_append<LikeK: EncodeLike<K> + Clone, LikeT: EncodeLike<T>>(
		key: LikeK,
		item: LikeT,
	) -> Result<(), ()>;
}

/// Storage double map that is *maybe* capable of [`StorageAppend`](crate::storage::StorageAppend).
pub trait TryAppendDoubleMap<K1: FullCodec, K2: FullCodec, T: Encode, S: Get<u32>> {
	/// Try and append the `item` into the storage double map at the given `key`.
	///
	/// This might fail if bounds are not respected.
	fn try_append<
		LikeK1: EncodeLike<K1> + Clone,
		LikeK2: EncodeLike<K2> + Clone,
		LikeT: EncodeLike<T>,
	>(
		key1: LikeK1,
		key2: LikeK2,
		item: LikeT,
	) -> Result<(), ()>;
}

impl<T, S, StorageValueT> TryAppendValue<T, S> for StorageValueT
where
	BoundedVec<T, S>: FullCodec,
	T: Encode,
	S: Get<u32>,
	StorageValueT: generator::StorageValue<BoundedVec<T, S>>,
{
	fn try_append<LikeT: EncodeLike<T>>(item: LikeT) -> Result<(), ()> {
		let bound = BoundedVec::<T, S>::bound();
		let current = Self::decode_len().unwrap_or_default();
		if current < bound {
			// NOTE: we cannot reuse the implementation for `Vec<T>` here because we never want to
			// mark `BoundedVec<T, S>` as `StorageAppend`.
			let key = Self::storage_value_final_key();
			sp_io::storage::append(&key, item.encode());
			Ok(())
		} else {
			Err(())
		}
	}
}

impl<K, T, S, StorageMapT> TryAppendMap<K, T, S> for StorageMapT
where
	K: FullCodec,
	BoundedVec<T, S>: FullCodec,
	T: Encode,
	S: Get<u32>,
	StorageMapT: generator::StorageMap<K, BoundedVec<T, S>>,
{
	fn try_append<LikeK: EncodeLike<K> + Clone, LikeT: EncodeLike<T>>(
		key: LikeK,
		item: LikeT,
	) -> Result<(), ()> {
		let bound = BoundedVec::<T, S>::bound();
		let current = Self::decode_len(key.clone()).unwrap_or_default();
		if current < bound {
			let key = Self::storage_map_final_key(key);
			sp_io::storage::append(&key, item.encode());
			Ok(())
		} else {
			Err(())
		}
	}
}

impl<K1, K2, T, S, StorageDoubleMapT> TryAppendDoubleMap<K1, K2, T, S> for StorageDoubleMapT
where
	K1: FullCodec,
	K2: FullCodec,
	BoundedVec<T, S>: FullCodec,
	T: Encode,
	S: Get<u32>,
	StorageDoubleMapT: generator::StorageDoubleMap<K1, K2, BoundedVec<T, S>>,
{
	fn try_append<
		LikeK1: EncodeLike<K1> + Clone,
		LikeK2: EncodeLike<K2> + Clone,
		LikeT: EncodeLike<T>,
	>(
		key1: LikeK1,
		key2: LikeK2,
		item: LikeT,
	) -> Result<(), ()> {
		let bound = BoundedVec::<T, S>::bound();
		let current = Self::decode_len(key1.clone(), key2.clone()).unwrap_or_default();
		if current < bound {
			let double_map_key = Self::storage_double_map_final_key(key1, key2);
			sp_io::storage::append(&double_map_key, item.encode());
			Ok(())
		} else {
			Err(())
		}
	}
}

impl<T, S> MaxEncodedLen for BoundedVec<T, S>
where
	T: MaxEncodedLen,
	S: Get<u32>,
	BoundedVec<T, S>: Encode,
{
	fn max_encoded_len() -> usize {
		// BoundedVec<T, S> encodes like Vec<T> which encodes like [T], which is a compact u32
		// plus each item in the slice:
		// https://substrate.dev/rustdocs/v3.0.0/src/parity_scale_codec/codec.rs.html#798-808
		codec::Compact(S::get())
			.encoded_size()
			.saturating_add(Self::bound().saturating_mul(T::max_encoded_len()))
	}
}

#[cfg(test)]
pub mod test {
	use super::*;
	use sp_io::TestExternalities;
	use sp_std::convert::TryInto;
	use crate::{assert_ok, Twox128};

	crate::parameter_types! {
		pub const Seven: u32 = 7;
		pub const Four: u32 = 4;
	}

	crate::generate_storage_alias! { Prefix, Foo => Value<BoundedVec<u32, Seven>> }
	crate::generate_storage_alias! { Prefix, FooMap => Map<(u32, Twox128), BoundedVec<u32, Seven>> }
	crate::generate_storage_alias! {
		Prefix,
		FooDoubleMap => DoubleMap<(u32, Twox128), (u32, Twox128), BoundedVec<u32, Seven>>
	}

	#[test]
	fn decode_len_works() {
		TestExternalities::default().execute_with(|| {
			let bounded: BoundedVec<u32, Seven> = vec![1, 2, 3].try_into().unwrap();
			Foo::put(bounded);
			assert_eq!(Foo::decode_len().unwrap(), 3);
		});

		TestExternalities::default().execute_with(|| {
			let bounded: BoundedVec<u32, Seven> = vec![1, 2, 3].try_into().unwrap();
			FooMap::insert(1, bounded);
			assert_eq!(FooMap::decode_len(1).unwrap(), 3);
			assert!(FooMap::decode_len(0).is_none());
			assert!(FooMap::decode_len(2).is_none());
		});

		TestExternalities::default().execute_with(|| {
			let bounded: BoundedVec<u32, Seven> = vec![1, 2, 3].try_into().unwrap();
			FooDoubleMap::insert(1, 1, bounded);
			assert_eq!(FooDoubleMap::decode_len(1, 1).unwrap(), 3);
			assert!(FooDoubleMap::decode_len(2, 1).is_none());
			assert!(FooDoubleMap::decode_len(1, 2).is_none());
			assert!(FooDoubleMap::decode_len(2, 2).is_none());
		});
	}

	#[test]
	fn try_append_works() {
		TestExternalities::default().execute_with(|| {
			let bounded: BoundedVec<u32, Seven> = vec![1, 2, 3].try_into().unwrap();
			Foo::put(bounded);
			assert_ok!(Foo::try_append(4));
			assert_ok!(Foo::try_append(5));
			assert_ok!(Foo::try_append(6));
			assert_ok!(Foo::try_append(7));
			assert_eq!(Foo::decode_len().unwrap(), 7);
			assert!(Foo::try_append(8).is_err());
		});

		TestExternalities::default().execute_with(|| {
			let bounded: BoundedVec<u32, Seven> = vec![1, 2, 3].try_into().unwrap();
			FooMap::insert(1, bounded);

			assert_ok!(FooMap::try_append(1, 4));
			assert_ok!(FooMap::try_append(1, 5));
			assert_ok!(FooMap::try_append(1, 6));
			assert_ok!(FooMap::try_append(1, 7));
			assert_eq!(FooMap::decode_len(1).unwrap(), 7);
			assert!(FooMap::try_append(1, 8).is_err());

			// append to a non-existing
			assert!(FooMap::get(2).is_none());
			assert_ok!(FooMap::try_append(2, 4));
			assert_eq!(FooMap::get(2).unwrap(), unsafe {
				BoundedVec::<u32, Seven>::unchecked_from(vec![4])
			});
			assert_ok!(FooMap::try_append(2, 5));
			assert_eq!(FooMap::get(2).unwrap(), unsafe {
				BoundedVec::<u32, Seven>::unchecked_from(vec![4, 5])
			});
		});

		TestExternalities::default().execute_with(|| {
			let bounded: BoundedVec<u32, Seven> = vec![1, 2, 3].try_into().unwrap();
			FooDoubleMap::insert(1, 1, bounded);

			assert_ok!(FooDoubleMap::try_append(1, 1, 4));
			assert_ok!(FooDoubleMap::try_append(1, 1, 5));
			assert_ok!(FooDoubleMap::try_append(1, 1, 6));
			assert_ok!(FooDoubleMap::try_append(1, 1, 7));
			assert_eq!(FooDoubleMap::decode_len(1, 1).unwrap(), 7);
			assert!(FooDoubleMap::try_append(1, 1, 8).is_err());

			// append to a non-existing
			assert!(FooDoubleMap::get(2, 1).is_none());
			assert_ok!(FooDoubleMap::try_append(2, 1, 4));
			assert_eq!(FooDoubleMap::get(2, 1).unwrap(), unsafe {
				BoundedVec::<u32, Seven>::unchecked_from(vec![4])
			});
			assert_ok!(FooDoubleMap::try_append(2, 1, 5));
			assert_eq!(FooDoubleMap::get(2, 1).unwrap(), unsafe {
				BoundedVec::<u32, Seven>::unchecked_from(vec![4, 5])
			});
		});
	}

	#[test]
	fn try_insert_works() {
		let mut bounded: BoundedVec<u32, Four> = vec![1, 2, 3].try_into().unwrap();
		bounded.try_insert(1, 0).unwrap();
		assert_eq!(*bounded, vec![1, 0, 2, 3]);

		assert!(bounded.try_insert(0, 9).is_err());
		assert_eq!(*bounded, vec![1, 0, 2, 3]);
	}

	#[test]
	#[should_panic(expected = "insertion index (is 9) should be <= len (is 3)")]
	fn try_inert_panics_if_oob() {
		let mut bounded: BoundedVec<u32, Four> = vec![1, 2, 3].try_into().unwrap();
		bounded.try_insert(9, 0).unwrap();
	}

	#[test]
	fn try_push_works() {
		let mut bounded: BoundedVec<u32, Four> = vec![1, 2, 3].try_into().unwrap();
		bounded.try_push(0).unwrap();
		assert_eq!(*bounded, vec![1, 2, 3, 0]);

		assert!(bounded.try_push(9).is_err());
	}

	#[test]
	fn deref_coercion_works() {
		let bounded: BoundedVec<u32, Seven> = vec![1, 2, 3].try_into().unwrap();
		// these methods come from deref-ed vec.
		assert_eq!(bounded.len(), 3);
		assert!(bounded.iter().next().is_some());
		assert!(!bounded.is_empty());
	}

	#[test]
	fn try_mutate_works() {
		let bounded: BoundedVec<u32, Seven> = vec![1, 2, 3, 4, 5, 6].try_into().unwrap();
		let bounded = bounded.try_mutate(|v| v.push(7)).unwrap();
		assert_eq!(bounded.len(), 7);
		assert!(bounded.try_mutate(|v| v.push(8)).is_none());
	}

	#[test]
	fn slice_indexing_works() {
		let bounded: BoundedVec<u32, Seven> = vec![1, 2, 3, 4, 5, 6].try_into().unwrap();
		assert_eq!(&bounded[0..=2], &[1, 2, 3]);
	}

	#[test]
	fn vec_eq_works() {
		let bounded: BoundedVec<u32, Seven> = vec![1, 2, 3, 4, 5, 6].try_into().unwrap();
		assert_eq!(bounded, vec![1, 2, 3, 4, 5, 6]);
	}
}<|MERGE_RESOLUTION|>--- conflicted
+++ resolved
@@ -37,13 +37,8 @@
 ///
 /// As the name suggests, the length of the queue is always bounded. All internal operations ensure
 /// this bound is respected.
-<<<<<<< HEAD
-#[derive(Encode, Decode, crate::DefaultNoBound, crate::CloneNoBound, crate::DebugNoBound, scale_info::TypeInfo)]
-pub struct BoundedVec<T: BoundedVecValue, S: Get<u32>>(Vec<T>, PhantomData<S>);
-=======
-#[derive(Encode, Decode)]
+#[derive(Encode, Decode, scale_info::TypeInfo)]
 pub struct BoundedVec<T, S>(Vec<T>, PhantomData<S>);
->>>>>>> efd262f1
 
 impl<T, S> BoundedVec<T, S> {
 	/// Create `Self` from `t` without any checks.
