--- conflicted
+++ resolved
@@ -129,10 +129,7 @@
 
 use crate::dispatch::{DispatchError, DispatchErrorWithPostInfo, DispatchResultWithPostInfo};
 use codec::{Decode, Encode};
-<<<<<<< HEAD
 use scale_info::TypeInfo;
-=======
->>>>>>> 1d5abf01
 #[cfg(feature = "std")]
 use serde::{Deserialize, Serialize};
 use smallvec::{smallvec, SmallVec};
@@ -335,7 +332,7 @@
 
 /// Weight information that is only available post dispatch.
 /// NOTE: This can only be used to reduce the weight or fee, not increase it.
-#[derive(Clone, Copy, Eq, PartialEq, Default, RuntimeDebug, Encode, Decode)]
+#[derive(Clone, Copy, Eq, PartialEq, Default, RuntimeDebug, Encode, Decode, TypeInfo)]
 pub struct PostDispatchInfo {
 	/// Actual weight consumed by a call or `None` which stands for the worst case static weight.
 	pub actual_weight: Option<Weight>,
@@ -624,7 +621,7 @@
 }
 
 /// The weight of database operations that the runtime can invoke.
-#[derive(Clone, Copy, Eq, PartialEq, Default, RuntimeDebug, Encode, Decode, TypeInfo)]
+#[derive(Clone, Copy, Eq, PartialEq, Default, RuntimeDebug, Encode, Decode, scale_info::TypeInfo)]
 pub struct RuntimeDbWeight {
 	pub read: Weight,
 	pub write: Weight,
@@ -879,49 +876,49 @@
 	#[test]
 	fn weights_are_correct() {
 		// #[weight = 1000]
-		let info = Call::<TraitImpl>::f00 {}.get_dispatch_info();
+		let info = Call::<TraitImpl>::f00().get_dispatch_info();
 		assert_eq!(info.weight, 1000);
 		assert_eq!(info.class, DispatchClass::Normal);
 		assert_eq!(info.pays_fee, Pays::Yes);
 
 		// #[weight = (1000, DispatchClass::Mandatory)]
-		let info = Call::<TraitImpl>::f01 {}.get_dispatch_info();
+		let info = Call::<TraitImpl>::f01().get_dispatch_info();
 		assert_eq!(info.weight, 1000);
 		assert_eq!(info.class, DispatchClass::Mandatory);
 		assert_eq!(info.pays_fee, Pays::Yes);
 
 		// #[weight = (1000, Pays::No)]
-		let info = Call::<TraitImpl>::f02 {}.get_dispatch_info();
+		let info = Call::<TraitImpl>::f02().get_dispatch_info();
 		assert_eq!(info.weight, 1000);
 		assert_eq!(info.class, DispatchClass::Normal);
 		assert_eq!(info.pays_fee, Pays::No);
 
 		// #[weight = (1000, DispatchClass::Operational, Pays::No)]
-		let info = Call::<TraitImpl>::f03 {}.get_dispatch_info();
+		let info = Call::<TraitImpl>::f03().get_dispatch_info();
 		assert_eq!(info.weight, 1000);
 		assert_eq!(info.class, DispatchClass::Operational);
 		assert_eq!(info.pays_fee, Pays::No);
 
 		// #[weight = ((_a * 10 + _eb * 1) as Weight, DispatchClass::Normal, Pays::Yes)]
-		let info = Call::<TraitImpl>::f11 { _a: 13, _eb: 20 }.get_dispatch_info();
+		let info = Call::<TraitImpl>::f11(13, 20).get_dispatch_info();
 		assert_eq!(info.weight, 150); // 13*10 + 20
 		assert_eq!(info.class, DispatchClass::Normal);
 		assert_eq!(info.pays_fee, Pays::Yes);
 
 		// #[weight = (0, DispatchClass::Operational, Pays::Yes)]
-		let info = Call::<TraitImpl>::f12 { _a: 10, _eb: 20 }.get_dispatch_info();
+		let info = Call::<TraitImpl>::f12(10, 20).get_dispatch_info();
 		assert_eq!(info.weight, 0);
 		assert_eq!(info.class, DispatchClass::Operational);
 		assert_eq!(info.pays_fee, Pays::Yes);
 
 		// #[weight = T::DbWeight::get().reads(3) + T::DbWeight::get().writes(2) + 10_000]
-		let info = Call::<TraitImpl>::f20 {}.get_dispatch_info();
+		let info = Call::<TraitImpl>::f20().get_dispatch_info();
 		assert_eq!(info.weight, 12300); // 100*3 + 1000*2 + 10_1000
 		assert_eq!(info.class, DispatchClass::Normal);
 		assert_eq!(info.pays_fee, Pays::Yes);
 
 		// #[weight = T::DbWeight::get().reads_writes(6, 5) + 40_000]
-		let info = Call::<TraitImpl>::f21 {}.get_dispatch_info();
+		let info = Call::<TraitImpl>::f21().get_dispatch_info();
 		assert_eq!(info.weight, 45600); // 100*6 + 1000*5 + 40_1000
 		assert_eq!(info.class, DispatchClass::Normal);
 		assert_eq!(info.pays_fee, Pays::Yes);
