--- conflicted
+++ resolved
@@ -22,12 +22,7 @@
 sp-runtime = { version = "3.0.0", default-features = false, path = "../../../primitives/runtime" }
 sp-core = { version = "3.0.0", default-features = false, path = "../../../primitives/core" }
 sp-std = { version = "3.0.0", default-features = false, path = "../../../primitives/std" }
-<<<<<<< HEAD
-sp-version = { version = "3.0.0", default-features = false, path = "../../../primitives/version" }
-trybuild = "1.0.38"
-=======
 trybuild = "1.0.42"
->>>>>>> f4cccc08
 pretty_assertions = "0.6.1"
 rustversion = "1.0.0"
 frame-system = { version = "3.0.0", default-features = false, path = "../../system" }
