// This file is part of Substrate.

// Copyright (C) 2020-2021 Parity Technologies (UK) Ltd.
// SPDX-License-Identifier: Apache-2.0

// Licensed under the Apache License, Version 2.0 (the "License");
// you may not use this file except in compliance with the License.
// You may obtain a copy of the License at
//
// 	http://www.apache.org/licenses/LICENSE-2.0
//
// Unless required by applicable law or agreed to in writing, software
// distributed under the License is distributed on an "AS IS" BASIS,
// WITHOUT WARRANTIES OR CONDITIONS OF ANY KIND, either express or implied.
// See the License for the specific language governing permissions and
// limitations under the License.

use crate::pallet::{Def, parse::storage::StorageDef};
use crate::pallet::parse::storage::{Metadata, QueryKind, StorageGenerics};
<<<<<<< HEAD
=======
use frame_support_procedural_tools::clean_type_string;
use std::collections::HashSet;
>>>>>>> 05cac0dd

/// Generate the prefix_ident related the the storage.
/// prefix_ident is used for the prefix struct to be given to storage as first generic param.
fn prefix_ident(storage: &StorageDef) -> syn::Ident {
	let storage_ident = &storage.ident;
	syn::Ident::new(&format!("_GeneratedPrefixForStorage{}", storage_ident), storage_ident.span())
}

/// Check for duplicated storage prefixes. This step is necessary since users can specify an
/// alternative storage prefix using the #[pallet::storage_prefix] syntax, and we need to ensure
/// that the prefix specified by the user is not a duplicate of an existing one.
fn check_prefix_duplicates(
	storage_def: &StorageDef,
	set: &mut HashSet<String>,
) -> syn::Result<()> {
	let prefix = storage_def.prefix();

	if !set.insert(prefix.clone()) {
		let err = syn::Error::new(
			storage_def.prefix_span(),
			format!("Duplicate storage prefixes found for `{}`", prefix),
		);
		return Err(err);
	}

	Ok(())
}

/// * if generics are unnamed: replace the first generic `_` by the generated prefix structure
/// * if generics are named: reorder the generic, remove their name, and add the missing ones.
/// * Add `#[allow(type_alias_bounds)]`
pub fn process_generics(def: &mut Def) -> syn::Result<()> {
	let frame_support = &def.frame_support;
	let mut prefix_set = HashSet::new();

	for storage_def in def.storages.iter_mut() {
		check_prefix_duplicates(storage_def, &mut prefix_set)?;

		let item = &mut def.item.content.as_mut().expect("Checked by def").1[storage_def.index];

		let typ_item = match item {
			syn::Item::Type(t) => t,
			_ => unreachable!("Checked by def"),
		};

		typ_item.attrs.push(syn::parse_quote!(#[allow(type_alias_bounds)]));

		let typ_path = match &mut *typ_item.ty {
			syn::Type::Path(p) => p,
			_ => unreachable!("Checked by def"),
		};

		let args = match &mut typ_path.path.segments[0].arguments {
			syn::PathArguments::AngleBracketed(args) => args,
			_ => unreachable!("Checked by def"),
		};

		let prefix_ident = prefix_ident(&storage_def);
		let type_use_gen = if def.config.has_instance {
			quote::quote_spanned!(storage_def.attr_span => T, I)
		} else {
			quote::quote_spanned!(storage_def.attr_span => T)
		};

		let default_query_kind: syn::Type =
			syn::parse_quote!(#frame_support::storage::types::OptionQuery);
		let default_on_empty: syn::Type =
			syn::parse_quote!(#frame_support::traits::GetDefault);
		let default_max_values: syn::Type =
			syn::parse_quote!(#frame_support::traits::GetDefault);

		if let Some(named_generics) = storage_def.named_generics.clone() {
			args.args.clear();
			args.args.push(syn::parse_quote!( #prefix_ident<#type_use_gen> ));
			match named_generics {
				StorageGenerics::Value { value, query_kind, on_empty } => {
					args.args.push(syn::GenericArgument::Type(value));
					let query_kind = query_kind.unwrap_or_else(|| default_query_kind.clone());
					args.args.push(syn::GenericArgument::Type(query_kind));
					let on_empty = on_empty.unwrap_or_else(|| default_on_empty.clone());
					args.args.push(syn::GenericArgument::Type(on_empty));
				}
				StorageGenerics::Map { hasher, key, value, query_kind, on_empty, max_values } => {
					args.args.push(syn::GenericArgument::Type(hasher));
					args.args.push(syn::GenericArgument::Type(key));
					args.args.push(syn::GenericArgument::Type(value));
					let query_kind = query_kind.unwrap_or_else(|| default_query_kind.clone());
					args.args.push(syn::GenericArgument::Type(query_kind));
					let on_empty = on_empty.unwrap_or_else(|| default_on_empty.clone());
					args.args.push(syn::GenericArgument::Type(on_empty));
					let max_values = max_values.unwrap_or_else(|| default_max_values.clone());
					args.args.push(syn::GenericArgument::Type(max_values));
				}
				StorageGenerics::DoubleMap {
					hasher1, key1, hasher2, key2, value, query_kind, on_empty, max_values,
				} => {
					args.args.push(syn::GenericArgument::Type(hasher1));
					args.args.push(syn::GenericArgument::Type(key1));
					args.args.push(syn::GenericArgument::Type(hasher2));
					args.args.push(syn::GenericArgument::Type(key2));
					args.args.push(syn::GenericArgument::Type(value));
					let query_kind = query_kind.unwrap_or_else(|| default_query_kind.clone());
					args.args.push(syn::GenericArgument::Type(query_kind));
					let on_empty = on_empty.unwrap_or_else(|| default_on_empty.clone());
					args.args.push(syn::GenericArgument::Type(on_empty));
					let max_values = max_values.unwrap_or_else(|| default_max_values.clone());
					args.args.push(syn::GenericArgument::Type(max_values));
				}
				StorageGenerics::NMap { keygen, value, query_kind, on_empty, max_values, } => {
					args.args.push(syn::GenericArgument::Type(keygen));
					args.args.push(syn::GenericArgument::Type(value));
					let query_kind = query_kind.unwrap_or_else(|| default_query_kind.clone());
					args.args.push(syn::GenericArgument::Type(query_kind));
					let on_empty = on_empty.unwrap_or_else(|| default_on_empty.clone());
					args.args.push(syn::GenericArgument::Type(on_empty));
					let max_values = max_values.unwrap_or_else(|| default_max_values.clone());
					args.args.push(syn::GenericArgument::Type(max_values));
				}
			}
		} else {
			args.args[0] = syn::parse_quote!( #prefix_ident<#type_use_gen> );
		}
	}

	Ok(())
}

/// * generate StoragePrefix structs (e.g. for a storage `MyStorage` a struct with the name
///   `_GeneratedPrefixForStorage$NameOfStorage` is generated) and implements StorageInstance trait.
/// * if generics are unnamed: replace the first generic `_` by the generated prefix structure
/// * if generics are named: reorder the generic, remove their name, and add the missing ones.
/// * Add `#[allow(type_alias_bounds)]` on storages type alias
/// * generate metadatas
pub fn expand_storages(def: &mut Def) -> proc_macro2::TokenStream {
	if let Err(e) = process_generics(def) {
		return e.into_compile_error().into();
	}

	let frame_support = &def.frame_support;
	let frame_system = &def.frame_system;
	let pallet_ident = &def.pallet_struct.pallet;


	let entries = def.storages.iter()
		.map(|storage| {
			let docs = &storage.docs;

			let ident = &storage.ident;
			let gen = &def.type_use_generics(storage.attr_span);
			let full_ident = quote::quote_spanned!(storage.attr_span => #ident<#gen> );

			let cfg_attrs = &storage.cfg_attrs;

			quote::quote_spanned!(storage.attr_span =>
				#(#cfg_attrs)* #frame_support::metadata::StorageEntryMetadata {
					name: <#full_ident as #frame_support::storage::StorageEntryMetadata>::NAME,
					modifier: <#full_ident as #frame_support::storage::StorageEntryMetadata>::MODIFIER,
					ty: <#full_ident as #frame_support::storage::StorageEntryMetadata>::ty(),
					default: <#full_ident as #frame_support::storage::StorageEntryMetadata>::default(),
					documentation: #frame_support::scale_info::prelude::vec![
						#( #docs, )*
					],
				}
			)
		});

	let getters = def.storages.iter()
		.map(|storage| if let Some(getter) = &storage.getter {
			let completed_where_clause = super::merge_where_clauses(&[
				&storage.where_clause,
				&def.config.where_clause,
			]);
			let docs = storage.docs.iter()
				.map(|d| quote::quote_spanned!(storage.attr_span => #[doc = #d]));

			let ident = &storage.ident;
			let gen = &def.type_use_generics(storage.attr_span);
			let type_impl_gen = &def.type_impl_generics(storage.attr_span);
			let type_use_gen = &def.type_use_generics(storage.attr_span);
			let full_ident = quote::quote_spanned!(storage.attr_span => #ident<#gen> );

			let cfg_attrs = &storage.cfg_attrs;

			match &storage.metadata {
				Metadata::Value { value } => {
					let query = match storage.query_kind.as_ref().expect("Checked by def") {
						QueryKind::OptionQuery => quote::quote_spanned!(storage.attr_span =>
							Option<#value>
						),
						QueryKind::ValueQuery => quote::quote!(#value),
					};
					quote::quote_spanned!(storage.attr_span =>
						#(#cfg_attrs)*
						impl<#type_impl_gen> #pallet_ident<#type_use_gen> #completed_where_clause {
							#( #docs )*
							pub fn #getter() -> #query {
								<
									#full_ident as #frame_support::storage::StorageValue<#value>
								>::get()
							}
						}
					)
				},
				Metadata::Map { key, value } => {
					let query = match storage.query_kind.as_ref().expect("Checked by def") {
						QueryKind::OptionQuery => quote::quote_spanned!(storage.attr_span =>
							Option<#value>
						),
						QueryKind::ValueQuery => quote::quote!(#value),
					};
					quote::quote_spanned!(storage.attr_span =>
						#(#cfg_attrs)*
						impl<#type_impl_gen> #pallet_ident<#type_use_gen> #completed_where_clause {
							#( #docs )*
							pub fn #getter<KArg>(k: KArg) -> #query where
								KArg: #frame_support::codec::EncodeLike<#key>,
							{
								<
									#full_ident as #frame_support::storage::StorageMap<#key, #value>
								>::get(k)
							}
						}
					)
				},
				Metadata::DoubleMap { key1, key2, value } => {
					let query = match storage.query_kind.as_ref().expect("Checked by def") {
						QueryKind::OptionQuery => quote::quote_spanned!(storage.attr_span =>
							Option<#value>
						),
						QueryKind::ValueQuery => quote::quote!(#value),
					};
					quote::quote_spanned!(storage.attr_span =>
						#(#cfg_attrs)*
						impl<#type_impl_gen> #pallet_ident<#type_use_gen> #completed_where_clause {
							#( #docs )*
							pub fn #getter<KArg1, KArg2>(k1: KArg1, k2: KArg2) -> #query where
								KArg1: #frame_support::codec::EncodeLike<#key1>,
								KArg2: #frame_support::codec::EncodeLike<#key2>,
							{
								<
									#full_ident as
									#frame_support::storage::StorageDoubleMap<#key1, #key2, #value>
								>::get(k1, k2)
							}
						}
					)
				},
				Metadata::NMap { keygen, value, .. } => {
					let query = match storage.query_kind.as_ref().expect("Checked by def") {
						QueryKind::OptionQuery => quote::quote_spanned!(storage.attr_span =>
							Option<#value>
						),
						QueryKind::ValueQuery => quote::quote!(#value),
					};
					quote::quote_spanned!(storage.attr_span =>
						#(#cfg_attrs)*
						impl<#type_impl_gen> #pallet_ident<#type_use_gen> #completed_where_clause {
							#( #docs )*
							pub fn #getter<KArg>(key: KArg) -> #query
							where
								KArg: #frame_support::storage::types::EncodeLikeTuple<
									<#keygen as #frame_support::storage::types::KeyGenerator>::KArg
								>
									+ #frame_support::storage::types::TupleToEncodedIter,
							{
								<
									#full_ident as
									#frame_support::storage::StorageNMap<#keygen, #value>
								>::get(key)
							}
						}
					)
				}
			}
		} else {
			Default::default()
		});

	let prefix_structs = def.storages.iter().map(|storage_def| {
		let type_impl_gen = &def.type_impl_generics(storage_def.attr_span);
		let type_use_gen = &def.type_use_generics(storage_def.attr_span);
		let prefix_struct_ident = prefix_ident(&storage_def);
		let prefix_struct_vis = &storage_def.vis;
		let prefix_struct_const = storage_def.prefix();
		let config_where_clause = &def.config.where_clause;

		let cfg_attrs = &storage_def.cfg_attrs;

		quote::quote_spanned!(storage_def.attr_span =>
			#(#cfg_attrs)*
			#prefix_struct_vis struct #prefix_struct_ident<#type_use_gen>(
				core::marker::PhantomData<(#type_use_gen,)>
			);
			#(#cfg_attrs)*
			impl<#type_impl_gen> #frame_support::traits::StorageInstance
				for #prefix_struct_ident<#type_use_gen>
				#config_where_clause
			{
				fn pallet_prefix() -> &'static str {
					<
						<T as #frame_system::Config>::PalletInfo
						as #frame_support::traits::PalletInfo
					>::name::<Pallet<#type_use_gen>>()
						.expect("Every active pallet has a name in the runtime; qed")
				}
				const STORAGE_PREFIX: &'static str = #prefix_struct_const;
			}
		)
	});

	let mut where_clauses = vec![&def.config.where_clause];
	where_clauses.extend(def.storages.iter().map(|storage| &storage.where_clause));
	let completed_where_clause = super::merge_where_clauses(&where_clauses);
	let type_impl_gen = &def.type_impl_generics(proc_macro2::Span::call_site());
	let type_use_gen = &def.type_use_generics(proc_macro2::Span::call_site());

	quote::quote!(
		impl<#type_impl_gen> #pallet_ident<#type_use_gen>
			#completed_where_clause
		{
			#[doc(hidden)]
			pub fn storage_metadata() -> #frame_support::metadata::PalletStorageMetadata {
				#frame_support::metadata::PalletStorageMetadata {
					prefix: <
						<T as #frame_system::Config>::PalletInfo as
						#frame_support::traits::PalletInfo
					>::name::<#pallet_ident<#type_use_gen>>()
						.expect("Every active pallet has a name in the runtime; qed"),
					entries: #frame_support::scale_info::prelude::vec![
						#( #entries, )*
					],
				}
			}
		}

		#( #getters )*
		#( #prefix_structs )*
	)
}<|MERGE_RESOLUTION|>--- conflicted
+++ resolved
@@ -17,11 +17,7 @@
 
 use crate::pallet::{Def, parse::storage::StorageDef};
 use crate::pallet::parse::storage::{Metadata, QueryKind, StorageGenerics};
-<<<<<<< HEAD
-=======
-use frame_support_procedural_tools::clean_type_string;
 use std::collections::HashSet;
->>>>>>> 05cac0dd
 
 /// Generate the prefix_ident related the the storage.
 /// prefix_ident is used for the prefix struct to be given to storage as first generic param.
