// This file is part of Substrate.

// Copyright (C) 2017-2021 Parity Technologies (UK) Ltd.
// SPDX-License-Identifier: Apache-2.0

// Licensed under the Apache License, Version 2.0 (the "License");
// you may not use this file except in compliance with the License.
// You may obtain a copy of the License at
//
// 	http://www.apache.org/licenses/LICENSE-2.0
//
// Unless required by applicable law or agreed to in writing, software
// distributed under the License is distributed on an "AS IS" BASIS,
// WITHOUT WARRANTIES OR CONDITIONS OF ANY KIND, either express or implied.
// See the License for the specific language governing permissions and
// limitations under the License.

//! # Treasury Pallet
//!
//! The Treasury pallet provides a "pot" of funds that can be managed by stakeholders in the system
//! and a structure for making spending proposals from this pot.
//!
//! - [`Config`]
//! - [`Call`]
//!
//! ## Overview
//!
//! The Treasury Pallet itself provides the pot to store funds, and a means for stakeholders to
//! propose, approve, and deny expenditures. The chain will need to provide a method (e.g.
//! inflation, fees) for collecting funds.
//!
//! By way of example, the Council could vote to fund the Treasury with a portion of the block
//! reward and use the funds to pay developers.
//!
//!
//! ### Terminology
//!
//! - **Proposal:** A suggestion to allocate funds from the pot to a beneficiary.
//! - **Beneficiary:** An account who will receive the funds from a proposal iff the proposal is
//!   approved.
//! - **Deposit:** Funds that a proposer must lock when making a proposal. The deposit will be
//!   returned or slashed if the proposal is approved or rejected respectively.
//! - **Pot:** Unspent funds accumulated by the treasury pallet.
//!
//! ## Interface
//!
//! ### Dispatchable Functions
//!
//! General spending/proposal protocol:
//! - `propose_spend` - Make a spending proposal and stake the required deposit.
//! - `reject_proposal` - Reject a proposal, slashing the deposit.
//! - `approve_proposal` - Accept the proposal, returning the deposit.
//!
//! ## GenesisConfig
//!
//! The Treasury pallet depends on the [`GenesisConfig`].

#![cfg_attr(not(feature = "std"), no_std)]

#[cfg(test)]
mod tests;
mod benchmarking;
pub mod weights;

use codec::{Encode, Decode};

use sp_std::prelude::*;
use sp_runtime::{
	Permill, RuntimeDebug,
	traits::{
		Zero, StaticLookup, AccountIdConversion, Saturating
	}
};
<<<<<<< HEAD
use frame_support::weights::{Weight, DispatchClass};
use frame_support::traits::EnsureOrigin;
use codec::{Encode, Decode};
use scale_info::TypeInfo;
use frame_system::ensure_signed;
=======

use frame_support::{print, PalletId};
use frame_support::traits::{
	Currency, Get, Imbalance, OnUnbalanced, ExistenceRequirement::KeepAlive,
	ReservableCurrency, WithdrawReasons
};
use frame_support::weights::Weight;

>>>>>>> c625c2ad
pub use weights::WeightInfo;
pub use pallet::*;

pub type BalanceOf<T, I = ()> =
	<<T as Config<I>>::Currency as Currency<<T as frame_system::Config>::AccountId>>::Balance;
pub type PositiveImbalanceOf<T, I = ()> =
	<<T as Config<I>>::Currency as Currency<<T as frame_system::Config>::AccountId>>::PositiveImbalance;
pub type NegativeImbalanceOf<T, I = ()> =
	<<T as Config<I>>::Currency as Currency<<T as frame_system::Config>::AccountId>>::NegativeImbalance;

/// A trait to allow the Treasury Pallet to spend it's funds for other purposes.
/// There is an expectation that the implementer of this trait will correctly manage
/// the mutable variables passed to it:
/// * `budget_remaining`: How much available funds that can be spent by the treasury.
///    As funds are spent, you must correctly deduct from this value.
/// * `imbalance`: Any imbalances that you create should be subsumed in here to
///    maximize efficiency of updating the total issuance. (i.e. `deposit_creating`)
/// * `total_weight`: Track any weight that your `spend_fund` implementation uses by
///    updating this value.
/// * `missed_any`: If there were items that you want to spend on, but there were
///    not enough funds, mark this value as `true`. This will prevent the treasury
///    from burning the excess funds.
#[impl_trait_for_tuples::impl_for_tuples(30)]
pub trait SpendFunds<T: Config<I>, I: 'static = ()> {
	fn spend_funds(
		budget_remaining: &mut BalanceOf<T, I>,
		imbalance: &mut PositiveImbalanceOf<T, I>,
		total_weight: &mut Weight,
		missed_any: &mut bool,
	);
}

/// An index of a proposal. Just a `u32`.
pub type ProposalIndex = u32;

/// A spending proposal.
#[cfg_attr(feature = "std", derive(serde::Serialize, serde::Deserialize))]
#[derive(Encode, Decode, Clone, PartialEq, Eq, RuntimeDebug, TypeInfo)]
pub struct Proposal<AccountId, Balance> {
	/// The account proposing it.
	proposer: AccountId,
	/// The (total) amount that should be paid if the proposal is accepted.
	value: Balance,
	/// The account to whom the payment should be made if the proposal is accepted.
	beneficiary: AccountId,
	/// The amount held on deposit (reserved) for making this proposal.
	bond: Balance,
}

#[frame_support::pallet]
pub mod pallet {
	use frame_support::pallet_prelude::*;
	use frame_system::pallet_prelude::*;
	use super::*;

	#[pallet::pallet]
	#[pallet::generate_store(pub(super) trait Store)]
	pub struct Pallet<T, I = ()>(PhantomData<(T, I)>);

	#[pallet::config]
	pub trait Config<I: 'static = ()>: frame_system::Config {
		/// The staking balance.
		type Currency: Currency<Self::AccountId> + ReservableCurrency<Self::AccountId>;

		/// Origin from which approvals must come.
		type ApproveOrigin: EnsureOrigin<Self::Origin>;

		/// Origin from which rejections must come.
		type RejectOrigin: EnsureOrigin<Self::Origin>;

		/// The overarching event type.
		type Event: From<Event<Self, I>> + IsType<<Self as frame_system::Config>::Event>;

		/// Handler for the unbalanced decrease when slashing for a rejected proposal or bounty.
		type OnSlash: OnUnbalanced<NegativeImbalanceOf<Self, I>>;

		/// Fraction of a proposal's value that should be bonded in order to place the proposal.
		/// An accepted proposal gets these back. A rejected proposal does not.
		#[pallet::constant]
		type ProposalBond: Get<Permill>;

		/// Minimum amount of funds that should be placed in a deposit for making a proposal.
		#[pallet::constant]
		type ProposalBondMinimum: Get<BalanceOf<Self, I>>;

		/// Period between successive spends.
		#[pallet::constant]
		type SpendPeriod: Get<Self::BlockNumber>;

		/// Percentage of spare funds (if any) that are burnt per spend period.
		#[pallet::constant]
		type Burn: Get<Permill>;

		/// The treasury's pallet id, used for deriving its sovereign account ID.
		#[pallet::constant]
		type PalletId: Get<PalletId>;

		/// Handler for the unbalanced decrease when treasury funds are burned.
		type BurnDestination: OnUnbalanced<NegativeImbalanceOf<Self, I>>;

		/// Weight information for extrinsics in this pallet.
		type WeightInfo: WeightInfo;

		/// Runtime hooks to external pallet using treasury to compute spend funds.
		type SpendFunds: SpendFunds<Self, I>;

		/// The maximum number of approvals that can wait in the spending queue.
		type MaxApprovals: Get<u32>;
	}

	/// Number of proposals that have been made.
	#[pallet::storage]
	#[pallet::getter(fn proposal_count)]
	pub(crate) type ProposalCount<T, I = ()> = StorageValue<_, ProposalIndex, ValueQuery>;

	/// Proposals that have been made.
	#[pallet::storage]
	#[pallet::getter(fn proposals)]
	pub type Proposals<T: Config<I>, I: 'static = ()> = StorageMap<
		_,
		Twox64Concat,
		ProposalIndex,
		Proposal<T::AccountId, BalanceOf<T, I>>,
		OptionQuery
	>;

	/// Proposal indices that have been approved but not yet awarded.
	#[pallet::storage]
	#[pallet::getter(fn approvals)]
	pub type Approvals<T: Config<I>, I: 'static = ()> = StorageValue<
		_,
		BoundedVec<ProposalIndex, T::MaxApprovals>,
		ValueQuery
	>;

	#[pallet::genesis_config]
	pub struct GenesisConfig;

	#[cfg(feature = "std")]
	impl Default for GenesisConfig {
		fn default() -> Self {
			Self
		}
	}

	#[cfg(feature = "std")]
	impl GenesisConfig {
		/// Direct implementation of `GenesisBuild::assimilate_storage`.
		#[deprecated(note = "use `<GensisConfig<T, I> as GenesisBuild<T, I>>::assimilate_storage` instead")]
		pub fn assimilate_storage<T: Config<I>, I: 'static>(
			&self,
			storage: &mut sp_runtime::Storage
		) -> Result<(), String> {
			<Self as GenesisBuild<T, I>>::assimilate_storage(self, storage)
		}
	}

	#[pallet::genesis_build]
	impl<T: Config<I>, I: 'static> GenesisBuild<T, I> for GenesisConfig {
		fn build(&self) {
			// Create Treasury account
			let account_id = <Pallet<T, I>>::account_id();
			let min = T::Currency::minimum_balance();
			if T::Currency::free_balance(&account_id) < min {
				let _ = T::Currency::make_free_balance_be(&account_id, min);
			}
		}
	}

	#[pallet::event]
	#[pallet::generate_deposit(pub(super) fn deposit_event)]
	#[pallet::metadata(T::AccountId = "AccountId", BalanceOf<T, I> = "Balance")]
	pub enum Event<T: Config<I>, I: 'static = ()> {
		/// New proposal. \[proposal_index\]
		Proposed(ProposalIndex),
		/// We have ended a spend period and will now allocate funds. \[budget_remaining\]
		Spending(BalanceOf<T, I>),
		/// Some funds have been allocated. \[proposal_index, award, beneficiary\]
		Awarded(ProposalIndex, BalanceOf<T, I>, T::AccountId),
		/// A proposal was rejected; funds were slashed. \[proposal_index, slashed\]
		Rejected(ProposalIndex, BalanceOf<T, I>),
		/// Some of our funds have been burnt. \[burn\]
		Burnt(BalanceOf<T, I>),
		/// Spending has finished; this is the amount that rolls over until next spend.
		/// \[budget_remaining\]
		Rollover(BalanceOf<T, I>),
		/// Some funds have been deposited. \[deposit\]
		Deposit(BalanceOf<T, I>),
	}

	/// Old name generated by `decl_event`.
    #[deprecated(note = "use `Event` instead")]
    pub type RawEvent<T, I = ()> = Event<T, I>;

	/// Error for the treasury pallet.
	#[pallet::error]
	pub enum Error<T, I = ()> {
		/// Proposer's balance is too low.
		InsufficientProposersBalance,
		/// No proposal or bounty at that index.
		InvalidIndex,
		/// Too many approvals in the queue.
		TooManyApprovals,
	}

	#[pallet::hooks]
	impl<T: Config<I>, I: 'static> Hooks<BlockNumberFor<T>> for Pallet<T, I> {
		/// # <weight>
		/// - Complexity: `O(A)` where `A` is the number of approvals
		/// - Db reads and writes: `Approvals`, `pot account data`
		/// - Db reads and writes per approval:
		///   `Proposals`, `proposer account data`, `beneficiary account data`
		/// - The weight is overestimated if some approvals got missed.
		/// # </weight>
		fn on_initialize(n: T::BlockNumber) -> Weight {
			// Check to see if we should spend some funds!
			if (n % T::SpendPeriod::get()).is_zero() {
				Self::spend_funds()
			} else {
				0
			}
		}
	}

	#[pallet::call]
	impl<T: Config<I>, I: 'static> Pallet<T, I> {
		/// Put forward a suggestion for spending. A deposit proportional to the value
		/// is reserved and slashed if the proposal is rejected. It is returned once the
		/// proposal is awarded.
		///
		/// # <weight>
		/// - Complexity: O(1)
		/// - DbReads: `ProposalCount`, `origin account`
		/// - DbWrites: `ProposalCount`, `Proposals`, `origin account`
		/// # </weight>
		#[pallet::weight(T::WeightInfo::propose_spend())]
		pub fn propose_spend(
			origin: OriginFor<T>,
			#[pallet::compact] value: BalanceOf<T, I>,
			beneficiary: <T::Lookup as StaticLookup>::Source
		) -> DispatchResult {
			let proposer = ensure_signed(origin)?;
			let beneficiary = T::Lookup::lookup(beneficiary)?;

			let bond = Self::calculate_bond(value);
			T::Currency::reserve(&proposer, bond)
				.map_err(|_| Error::<T, I>::InsufficientProposersBalance)?;

			let c = Self::proposal_count();
			<ProposalCount<T, I>>::put(c + 1);
			<Proposals<T, I>>::insert(c, Proposal { proposer, value, beneficiary, bond });

			Self::deposit_event(Event::Proposed(c));
			Ok(())
		}

		/// Reject a proposed spend. The original deposit will be slashed.
		///
		/// May only be called from `T::RejectOrigin`.
		///
		/// # <weight>
		/// - Complexity: O(1)
		/// - DbReads: `Proposals`, `rejected proposer account`
		/// - DbWrites: `Proposals`, `rejected proposer account`
		/// # </weight>
		#[pallet::weight((T::WeightInfo::reject_proposal(), DispatchClass::Operational))]
		pub fn reject_proposal(
			origin: OriginFor<T>,
			#[pallet::compact] proposal_id: ProposalIndex
		) -> DispatchResult {
			T::RejectOrigin::ensure_origin(origin)?;

			let proposal = <Proposals<T, I>>::take(&proposal_id).ok_or(Error::<T, I>::InvalidIndex)?;
			let value = proposal.bond;
			let imbalance = T::Currency::slash_reserved(&proposal.proposer, value).0;
			T::OnSlash::on_unbalanced(imbalance);

			Self::deposit_event(Event::<T, I>::Rejected(proposal_id, value));
			Ok(())
		}

		/// Approve a proposal. At a later time, the proposal will be allocated to the beneficiary
		/// and the original deposit will be returned.
		///
		/// May only be called from `T::ApproveOrigin`.
		///
		/// # <weight>
		/// - Complexity: O(1).
		/// - DbReads: `Proposals`, `Approvals`
		/// - DbWrite: `Approvals`
		/// # </weight>
		#[pallet::weight((T::WeightInfo::approve_proposal(T::MaxApprovals::get()), DispatchClass::Operational))]
		pub fn approve_proposal(
			origin: OriginFor<T>,
			#[pallet::compact] proposal_id: ProposalIndex
		) -> DispatchResult {
			T::ApproveOrigin::ensure_origin(origin)?;

			ensure!(<Proposals<T, I>>::contains_key(proposal_id), Error::<T, I>::InvalidIndex);
			Approvals::<T, I>::try_append(proposal_id).map_err(|_| Error::<T, I>::TooManyApprovals)?;
			Ok(())
		}
	}
}

impl<T: Config<I>, I: 'static> Pallet<T, I> {
	// Add public immutables and private mutables.

	/// The account ID of the treasury pot.
	///
	/// This actually does computation. If you need to keep using it, then make sure you cache the
	/// value and only call this once.
	pub fn account_id() -> T::AccountId {
		T::PalletId::get().into_account()
	}

	/// The needed bond for a proposal whose spend is `value`.
	fn calculate_bond(value: BalanceOf<T, I>) -> BalanceOf<T, I> {
		T::ProposalBondMinimum::get().max(T::ProposalBond::get() * value)
	}

	/// Spend some money! returns number of approvals before spend.
	pub fn spend_funds() -> Weight {
		let mut total_weight: Weight = Zero::zero();

		let mut budget_remaining = Self::pot();
		Self::deposit_event(Event::Spending(budget_remaining));
		let account_id = Self::account_id();

		let mut missed_any = false;
		let mut imbalance = <PositiveImbalanceOf<T, I>>::zero();
		let proposals_len = Approvals::<T, I>::mutate(|v| {
			let proposals_approvals_len = v.len() as u32;
			v.retain(|&index| {
				// Should always be true, but shouldn't panic if false or we're screwed.
				if let Some(p) = Self::proposals(index) {
					if p.value <= budget_remaining {
						budget_remaining -= p.value;
						<Proposals<T, I>>::remove(index);

						// return their deposit.
						let err_amount = T::Currency::unreserve(&p.proposer, p.bond);
						debug_assert!(err_amount.is_zero());

						// provide the allocation.
						imbalance.subsume(T::Currency::deposit_creating(&p.beneficiary, p.value));

						Self::deposit_event(Event::Awarded(index, p.value, p.beneficiary));
						false
					} else {
						missed_any = true;
						true
					}
				} else {
					false
				}
			});
			proposals_approvals_len
		});

		total_weight += T::WeightInfo::on_initialize_proposals(proposals_len);

		// Call Runtime hooks to external pallet using treasury to compute spend funds.
		T::SpendFunds::spend_funds( &mut budget_remaining, &mut imbalance, &mut total_weight, &mut missed_any);

		if !missed_any {
			// burn some proportion of the remaining budget if we run a surplus.
			let burn = (T::Burn::get() * budget_remaining).min(budget_remaining);
			budget_remaining -= burn;

			let (debit, credit) = T::Currency::pair(burn);
			imbalance.subsume(debit);
			T::BurnDestination::on_unbalanced(credit);
			Self::deposit_event(Event::Burnt(burn))
		}

		// Must never be an error, but better to be safe.
		// proof: budget_remaining is account free balance minus ED;
		// Thus we can't spend more than account free balance minus ED;
		// Thus account is kept alive; qed;
		if let Err(problem) = T::Currency::settle(
			&account_id,
			imbalance,
			WithdrawReasons::TRANSFER,
			KeepAlive
		) {
			print("Inconsistent state - couldn't settle imbalance for funds spent by treasury");
			// Nothing else to do here.
			drop(problem);
		}

		Self::deposit_event(Event::Rollover(budget_remaining));

		total_weight
	}

	/// Return the amount of money in the pot.
	// The existential deposit is not part of the pot so treasury account never gets deleted.
	pub fn pot() -> BalanceOf<T, I> {
		T::Currency::free_balance(&Self::account_id())
			// Must never be less than 0 but better be safe.
			.saturating_sub(T::Currency::minimum_balance())
	}
}

impl<T: Config<I>, I: 'static> OnUnbalanced<NegativeImbalanceOf<T, I>> for Pallet<T, I> {
	fn on_nonzero_unbalanced(amount: NegativeImbalanceOf<T, I>) {
		let numeric_amount = amount.peek();

		// Must resolve into existing but better to be safe.
		let _ = T::Currency::resolve_creating(&Self::account_id(), amount);

		Self::deposit_event(Event::Deposit(numeric_amount));
	}
}<|MERGE_RESOLUTION|>--- conflicted
+++ resolved
@@ -63,6 +63,7 @@
 pub mod weights;
 
 use codec::{Encode, Decode};
+use scale_info::TypeInfo;
 
 use sp_std::prelude::*;
 use sp_runtime::{
@@ -71,13 +72,6 @@
 		Zero, StaticLookup, AccountIdConversion, Saturating
 	}
 };
-<<<<<<< HEAD
-use frame_support::weights::{Weight, DispatchClass};
-use frame_support::traits::EnsureOrigin;
-use codec::{Encode, Decode};
-use scale_info::TypeInfo;
-use frame_system::ensure_signed;
-=======
 
 use frame_support::{print, PalletId};
 use frame_support::traits::{
@@ -86,7 +80,6 @@
 };
 use frame_support::weights::Weight;
 
->>>>>>> c625c2ad
 pub use weights::WeightInfo;
 pub use pallet::*;
 
