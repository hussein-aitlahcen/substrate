// This file is part of Substrate.

// Copyright (C) 2021 Parity Technologies (UK) Ltd.
// SPDX-License-Identifier: Apache-2.0

// Licensed under the Apache License, Version 2.0 (the "License");
// you may not use this file except in compliance with the License.
// You may obtain a copy of the License at
//
// http://www.apache.org/licenses/LICENSE-2.0
//
// Unless required by applicable law or agreed to in writing, software
// distributed under the License is distributed on an "AS IS" BASIS,
// WITHOUT WARRANTIES OR CONDITIONS OF ANY KIND, either express or implied.
// See the License for the specific language governing permissions and
// limitations under the License.

//! Autogenerated weights for pallet_assets
//!
//! THIS FILE WAS AUTO-GENERATED USING THE SUBSTRATE BENCHMARK CLI VERSION 3.0.0
//! DATE: 2021-06-19, STEPS: `[50, ]`, REPEAT: 20, LOW RANGE: `[]`, HIGH RANGE: `[]`
//! EXECUTION: Some(Wasm), WASM-EXECUTION: Compiled, CHAIN: Some("dev"), DB CACHE: 128

// Executed Command:
// target/release/substrate
// benchmark
// --chain=dev
// --steps=50
// --repeat=20
// --pallet=pallet_assets
// --extrinsic=*
// --execution=wasm
// --wasm-execution=compiled
// --heap-pages=4096
// --output=./frame/assets/src/weights.rs
// --template=./.maintain/frame-weight-template.hbs

<<<<<<< HEAD
=======

#![cfg_attr(rustfmt, rustfmt_skip)]
>>>>>>> 1d5abf01
#![allow(unused_parens)]
#![allow(unused_imports)]

use frame_support::{
	traits::Get,
	weights::{constants::RocksDbWeight, Weight},
};
use sp_std::marker::PhantomData;

/// Weight functions needed for pallet_assets.
pub trait WeightInfo {
	fn create() -> Weight;
	fn force_create() -> Weight;
	fn destroy(c: u32, s: u32, a: u32) -> Weight;
	fn mint() -> Weight;
	fn burn() -> Weight;
	fn transfer() -> Weight;
	fn transfer_keep_alive() -> Weight;
	fn force_transfer() -> Weight;
	fn freeze() -> Weight;
	fn thaw() -> Weight;
	fn freeze_asset() -> Weight;
	fn thaw_asset() -> Weight;
	fn transfer_ownership() -> Weight;
	fn set_team() -> Weight;
	fn set_metadata(n: u32, s: u32) -> Weight;
	fn clear_metadata() -> Weight;
	fn force_set_metadata(n: u32, s: u32) -> Weight;
	fn force_clear_metadata() -> Weight;
	fn force_asset_status() -> Weight;
	fn approve_transfer() -> Weight;
	fn transfer_approved() -> Weight;
	fn cancel_approval() -> Weight;
	fn force_cancel_approval() -> Weight;
}

/// Weights for pallet_assets using the Substrate node and recommended hardware.
pub struct SubstrateWeight<T>(PhantomData<T>);
impl<T: frame_system::Config> WeightInfo for SubstrateWeight<T> {
	fn create() -> Weight {
		(43_277_000 as Weight)
			.saturating_add(T::DbWeight::get().reads(1 as Weight))
			.saturating_add(T::DbWeight::get().writes(1 as Weight))
	}
	fn force_create() -> Weight {
		(21_829_000 as Weight)
			.saturating_add(T::DbWeight::get().reads(1 as Weight))
			.saturating_add(T::DbWeight::get().writes(1 as Weight))
	}
	fn destroy(c: u32, s: u32, a: u32) -> Weight {
		(0 as Weight)
			// Standard Error: 34_000
			.saturating_add((22_206_000 as Weight).saturating_mul(c as Weight))
			// Standard Error: 34_000
			.saturating_add((28_086_000 as Weight).saturating_mul(s as Weight))
			// Standard Error: 346_000
			.saturating_add((32_168_000 as Weight).saturating_mul(a as Weight))
			.saturating_add(T::DbWeight::get().reads(5 as Weight))
			.saturating_add(T::DbWeight::get().reads((2 as Weight).saturating_mul(c as Weight)))
			.saturating_add(T::DbWeight::get().reads((2 as Weight).saturating_mul(s as Weight)))
			.saturating_add(T::DbWeight::get().reads((1 as Weight).saturating_mul(a as Weight)))
			.saturating_add(T::DbWeight::get().writes(2 as Weight))
			.saturating_add(T::DbWeight::get().writes((2 as Weight).saturating_mul(c as Weight)))
			.saturating_add(T::DbWeight::get().writes((2 as Weight).saturating_mul(s as Weight)))
			.saturating_add(T::DbWeight::get().writes((1 as Weight).saturating_mul(a as Weight)))
	}
	fn mint() -> Weight {
		(45_983_000 as Weight)
			.saturating_add(T::DbWeight::get().reads(2 as Weight))
			.saturating_add(T::DbWeight::get().writes(2 as Weight))
	}
	fn burn() -> Weight {
		(52_925_000 as Weight)
			.saturating_add(T::DbWeight::get().reads(2 as Weight))
			.saturating_add(T::DbWeight::get().writes(2 as Weight))
	}
	fn transfer() -> Weight {
		(80_375_000 as Weight)
			.saturating_add(T::DbWeight::get().reads(4 as Weight))
			.saturating_add(T::DbWeight::get().writes(4 as Weight))
	}
	fn transfer_keep_alive() -> Weight {
		(67_688_000 as Weight)
			.saturating_add(T::DbWeight::get().reads(4 as Weight))
			.saturating_add(T::DbWeight::get().writes(4 as Weight))
	}
	fn force_transfer() -> Weight {
		(80_267_000 as Weight)
			.saturating_add(T::DbWeight::get().reads(4 as Weight))
			.saturating_add(T::DbWeight::get().writes(4 as Weight))
	}
	fn freeze() -> Weight {
		(30_541_000 as Weight)
			.saturating_add(T::DbWeight::get().reads(2 as Weight))
			.saturating_add(T::DbWeight::get().writes(1 as Weight))
	}
	fn thaw() -> Weight {
		(30_494_000 as Weight)
			.saturating_add(T::DbWeight::get().reads(2 as Weight))
			.saturating_add(T::DbWeight::get().writes(1 as Weight))
	}
	fn freeze_asset() -> Weight {
		(22_025_000 as Weight)
			.saturating_add(T::DbWeight::get().reads(1 as Weight))
			.saturating_add(T::DbWeight::get().writes(1 as Weight))
	}
	fn thaw_asset() -> Weight {
		(21_889_000 as Weight)
			.saturating_add(T::DbWeight::get().reads(1 as Weight))
			.saturating_add(T::DbWeight::get().writes(1 as Weight))
	}
	fn transfer_ownership() -> Weight {
		(24_939_000 as Weight)
			.saturating_add(T::DbWeight::get().reads(2 as Weight))
			.saturating_add(T::DbWeight::get().writes(1 as Weight))
	}
	fn set_team() -> Weight {
		(21_959_000 as Weight)
			.saturating_add(T::DbWeight::get().reads(1 as Weight))
			.saturating_add(T::DbWeight::get().writes(1 as Weight))
	}
	fn set_metadata(_n: u32, s: u32) -> Weight {
		(47_510_000 as Weight)
			// Standard Error: 0
			.saturating_add((6_000 as Weight).saturating_mul(s as Weight))
			.saturating_add(T::DbWeight::get().reads(2 as Weight))
			.saturating_add(T::DbWeight::get().writes(1 as Weight))
	}
	fn clear_metadata() -> Weight {
		(46_085_000 as Weight)
			.saturating_add(T::DbWeight::get().reads(2 as Weight))
			.saturating_add(T::DbWeight::get().writes(1 as Weight))
	}
	fn force_set_metadata(_n: u32, s: u32) -> Weight {
		(24_297_000 as Weight)
			// Standard Error: 0
			.saturating_add((7_000 as Weight).saturating_mul(s as Weight))
			.saturating_add(T::DbWeight::get().reads(2 as Weight))
			.saturating_add(T::DbWeight::get().writes(1 as Weight))
	}
	fn force_clear_metadata() -> Weight {
		(45_787_000 as Weight)
			.saturating_add(T::DbWeight::get().reads(2 as Weight))
			.saturating_add(T::DbWeight::get().writes(1 as Weight))
	}
	fn force_asset_status() -> Weight {
		(20_574_000 as Weight)
			.saturating_add(T::DbWeight::get().reads(1 as Weight))
			.saturating_add(T::DbWeight::get().writes(1 as Weight))
	}
	fn approve_transfer() -> Weight {
		(53_893_000 as Weight)
			.saturating_add(T::DbWeight::get().reads(2 as Weight))
			.saturating_add(T::DbWeight::get().writes(2 as Weight))
	}
	fn transfer_approved() -> Weight {
		(106_171_000 as Weight)
			.saturating_add(T::DbWeight::get().reads(5 as Weight))
			.saturating_add(T::DbWeight::get().writes(5 as Weight))
	}
	fn cancel_approval() -> Weight {
		(55_213_000 as Weight)
			.saturating_add(T::DbWeight::get().reads(2 as Weight))
			.saturating_add(T::DbWeight::get().writes(2 as Weight))
	}
	fn force_cancel_approval() -> Weight {
		(55_946_000 as Weight)
			.saturating_add(T::DbWeight::get().reads(2 as Weight))
			.saturating_add(T::DbWeight::get().writes(2 as Weight))
	}
}

// For backwards compatibility and tests
impl WeightInfo for () {
	fn create() -> Weight {
		(43_277_000 as Weight)
			.saturating_add(RocksDbWeight::get().reads(1 as Weight))
			.saturating_add(RocksDbWeight::get().writes(1 as Weight))
	}
	fn force_create() -> Weight {
		(21_829_000 as Weight)
			.saturating_add(RocksDbWeight::get().reads(1 as Weight))
			.saturating_add(RocksDbWeight::get().writes(1 as Weight))
	}
	fn destroy(c: u32, s: u32, a: u32) -> Weight {
		(0 as Weight)
			// Standard Error: 34_000
			.saturating_add((22_206_000 as Weight).saturating_mul(c as Weight))
			// Standard Error: 34_000
			.saturating_add((28_086_000 as Weight).saturating_mul(s as Weight))
			// Standard Error: 346_000
			.saturating_add((32_168_000 as Weight).saturating_mul(a as Weight))
			.saturating_add(RocksDbWeight::get().reads(5 as Weight))
			.saturating_add(RocksDbWeight::get().reads((2 as Weight).saturating_mul(c as Weight)))
			.saturating_add(RocksDbWeight::get().reads((2 as Weight).saturating_mul(s as Weight)))
			.saturating_add(RocksDbWeight::get().reads((1 as Weight).saturating_mul(a as Weight)))
			.saturating_add(RocksDbWeight::get().writes(2 as Weight))
			.saturating_add(RocksDbWeight::get().writes((2 as Weight).saturating_mul(c as Weight)))
			.saturating_add(RocksDbWeight::get().writes((2 as Weight).saturating_mul(s as Weight)))
			.saturating_add(RocksDbWeight::get().writes((1 as Weight).saturating_mul(a as Weight)))
	}
	fn mint() -> Weight {
		(45_983_000 as Weight)
			.saturating_add(RocksDbWeight::get().reads(2 as Weight))
			.saturating_add(RocksDbWeight::get().writes(2 as Weight))
	}
	fn burn() -> Weight {
		(52_925_000 as Weight)
			.saturating_add(RocksDbWeight::get().reads(2 as Weight))
			.saturating_add(RocksDbWeight::get().writes(2 as Weight))
	}
	fn transfer() -> Weight {
		(80_375_000 as Weight)
			.saturating_add(RocksDbWeight::get().reads(4 as Weight))
			.saturating_add(RocksDbWeight::get().writes(4 as Weight))
	}
	fn transfer_keep_alive() -> Weight {
		(67_688_000 as Weight)
			.saturating_add(RocksDbWeight::get().reads(4 as Weight))
			.saturating_add(RocksDbWeight::get().writes(4 as Weight))
	}
	fn force_transfer() -> Weight {
		(80_267_000 as Weight)
			.saturating_add(RocksDbWeight::get().reads(4 as Weight))
			.saturating_add(RocksDbWeight::get().writes(4 as Weight))
	}
	fn freeze() -> Weight {
		(30_541_000 as Weight)
			.saturating_add(RocksDbWeight::get().reads(2 as Weight))
			.saturating_add(RocksDbWeight::get().writes(1 as Weight))
	}
	fn thaw() -> Weight {
		(30_494_000 as Weight)
			.saturating_add(RocksDbWeight::get().reads(2 as Weight))
			.saturating_add(RocksDbWeight::get().writes(1 as Weight))
	}
	fn freeze_asset() -> Weight {
		(22_025_000 as Weight)
			.saturating_add(RocksDbWeight::get().reads(1 as Weight))
			.saturating_add(RocksDbWeight::get().writes(1 as Weight))
	}
	fn thaw_asset() -> Weight {
		(21_889_000 as Weight)
			.saturating_add(RocksDbWeight::get().reads(1 as Weight))
			.saturating_add(RocksDbWeight::get().writes(1 as Weight))
	}
	fn transfer_ownership() -> Weight {
		(24_939_000 as Weight)
			.saturating_add(RocksDbWeight::get().reads(2 as Weight))
			.saturating_add(RocksDbWeight::get().writes(1 as Weight))
	}
	fn set_team() -> Weight {
		(21_959_000 as Weight)
			.saturating_add(RocksDbWeight::get().reads(1 as Weight))
			.saturating_add(RocksDbWeight::get().writes(1 as Weight))
	}
	fn set_metadata(_n: u32, s: u32) -> Weight {
		(47_510_000 as Weight)
			// Standard Error: 0
			.saturating_add((6_000 as Weight).saturating_mul(s as Weight))
			.saturating_add(RocksDbWeight::get().reads(2 as Weight))
			.saturating_add(RocksDbWeight::get().writes(1 as Weight))
	}
	fn clear_metadata() -> Weight {
		(46_085_000 as Weight)
			.saturating_add(RocksDbWeight::get().reads(2 as Weight))
			.saturating_add(RocksDbWeight::get().writes(1 as Weight))
	}
	fn force_set_metadata(_n: u32, s: u32) -> Weight {
		(24_297_000 as Weight)
			// Standard Error: 0
			.saturating_add((7_000 as Weight).saturating_mul(s as Weight))
			.saturating_add(RocksDbWeight::get().reads(2 as Weight))
			.saturating_add(RocksDbWeight::get().writes(1 as Weight))
	}
	fn force_clear_metadata() -> Weight {
		(45_787_000 as Weight)
			.saturating_add(RocksDbWeight::get().reads(2 as Weight))
			.saturating_add(RocksDbWeight::get().writes(1 as Weight))
	}
	fn force_asset_status() -> Weight {
		(20_574_000 as Weight)
			.saturating_add(RocksDbWeight::get().reads(1 as Weight))
			.saturating_add(RocksDbWeight::get().writes(1 as Weight))
	}
	fn approve_transfer() -> Weight {
		(53_893_000 as Weight)
			.saturating_add(RocksDbWeight::get().reads(2 as Weight))
			.saturating_add(RocksDbWeight::get().writes(2 as Weight))
	}
	fn transfer_approved() -> Weight {
		(106_171_000 as Weight)
			.saturating_add(RocksDbWeight::get().reads(5 as Weight))
			.saturating_add(RocksDbWeight::get().writes(5 as Weight))
	}
	fn cancel_approval() -> Weight {
		(55_213_000 as Weight)
			.saturating_add(RocksDbWeight::get().reads(2 as Weight))
			.saturating_add(RocksDbWeight::get().writes(2 as Weight))
	}
	fn force_cancel_approval() -> Weight {
		(55_946_000 as Weight)
			.saturating_add(RocksDbWeight::get().reads(2 as Weight))
			.saturating_add(RocksDbWeight::get().writes(2 as Weight))
	}
}<|MERGE_RESOLUTION|>--- conflicted
+++ resolved
@@ -35,25 +35,19 @@
 // --output=./frame/assets/src/weights.rs
 // --template=./.maintain/frame-weight-template.hbs
 
-<<<<<<< HEAD
-=======
 
 #![cfg_attr(rustfmt, rustfmt_skip)]
->>>>>>> 1d5abf01
 #![allow(unused_parens)]
 #![allow(unused_imports)]
 
-use frame_support::{
-	traits::Get,
-	weights::{constants::RocksDbWeight, Weight},
-};
+use frame_support::{traits::Get, weights::{Weight, constants::RocksDbWeight}};
 use sp_std::marker::PhantomData;
 
 /// Weight functions needed for pallet_assets.
 pub trait WeightInfo {
 	fn create() -> Weight;
 	fn force_create() -> Weight;
-	fn destroy(c: u32, s: u32, a: u32) -> Weight;
+	fn destroy(c: u32, s: u32, a: u32, ) -> Weight;
 	fn mint() -> Weight;
 	fn burn() -> Weight;
 	fn transfer() -> Weight;
@@ -65,9 +59,9 @@
 	fn thaw_asset() -> Weight;
 	fn transfer_ownership() -> Weight;
 	fn set_team() -> Weight;
-	fn set_metadata(n: u32, s: u32) -> Weight;
+	fn set_metadata(n: u32, s: u32, ) -> Weight;
 	fn clear_metadata() -> Weight;
-	fn force_set_metadata(n: u32, s: u32) -> Weight;
+	fn force_set_metadata(n: u32, s: u32, ) -> Weight;
 	fn force_clear_metadata() -> Weight;
 	fn force_asset_status() -> Weight;
 	fn approve_transfer() -> Weight;
@@ -89,7 +83,7 @@
 			.saturating_add(T::DbWeight::get().reads(1 as Weight))
 			.saturating_add(T::DbWeight::get().writes(1 as Weight))
 	}
-	fn destroy(c: u32, s: u32, a: u32) -> Weight {
+	fn destroy(c: u32, s: u32, a: u32, ) -> Weight {
 		(0 as Weight)
 			// Standard Error: 34_000
 			.saturating_add((22_206_000 as Weight).saturating_mul(c as Weight))
@@ -161,7 +155,7 @@
 			.saturating_add(T::DbWeight::get().reads(1 as Weight))
 			.saturating_add(T::DbWeight::get().writes(1 as Weight))
 	}
-	fn set_metadata(_n: u32, s: u32) -> Weight {
+	fn set_metadata(_n: u32, s: u32, ) -> Weight {
 		(47_510_000 as Weight)
 			// Standard Error: 0
 			.saturating_add((6_000 as Weight).saturating_mul(s as Weight))
@@ -173,7 +167,7 @@
 			.saturating_add(T::DbWeight::get().reads(2 as Weight))
 			.saturating_add(T::DbWeight::get().writes(1 as Weight))
 	}
-	fn force_set_metadata(_n: u32, s: u32) -> Weight {
+	fn force_set_metadata(_n: u32, s: u32, ) -> Weight {
 		(24_297_000 as Weight)
 			// Standard Error: 0
 			.saturating_add((7_000 as Weight).saturating_mul(s as Weight))
@@ -224,7 +218,7 @@
 			.saturating_add(RocksDbWeight::get().reads(1 as Weight))
 			.saturating_add(RocksDbWeight::get().writes(1 as Weight))
 	}
-	fn destroy(c: u32, s: u32, a: u32) -> Weight {
+	fn destroy(c: u32, s: u32, a: u32, ) -> Weight {
 		(0 as Weight)
 			// Standard Error: 34_000
 			.saturating_add((22_206_000 as Weight).saturating_mul(c as Weight))
@@ -296,7 +290,7 @@
 			.saturating_add(RocksDbWeight::get().reads(1 as Weight))
 			.saturating_add(RocksDbWeight::get().writes(1 as Weight))
 	}
-	fn set_metadata(_n: u32, s: u32) -> Weight {
+	fn set_metadata(_n: u32, s: u32, ) -> Weight {
 		(47_510_000 as Weight)
 			// Standard Error: 0
 			.saturating_add((6_000 as Weight).saturating_mul(s as Weight))
@@ -308,7 +302,7 @@
 			.saturating_add(RocksDbWeight::get().reads(2 as Weight))
 			.saturating_add(RocksDbWeight::get().writes(1 as Weight))
 	}
-	fn force_set_metadata(_n: u32, s: u32) -> Weight {
+	fn force_set_metadata(_n: u32, s: u32, ) -> Weight {
 		(24_297_000 as Weight)
 			// Standard Error: 0
 			.saturating_add((7_000 as Weight).saturating_mul(s as Weight))
