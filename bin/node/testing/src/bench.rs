// This file is part of Substrate.

// Copyright (C) 2019-2021 Parity Technologies (UK) Ltd.
// SPDX-License-Identifier: GPL-3.0-or-later WITH Classpath-exception-2.0

// This program is free software: you can redistribute it and/or modify
// it under the terms of the GNU General Public License as published by
// the Free Software Foundation, either version 3 of the License, or
// (at your option) any later version.

// This program is distributed in the hope that it will be useful,
// but WITHOUT ANY WARRANTY; without even the implied warranty of
// MERCHANTABILITY or FITNESS FOR A PARTICULAR PURPOSE. See the
// GNU General Public License for more details.

// You should have received a copy of the GNU General Public License
// along with this program. If not, see <https://www.gnu.org/licenses/>.

//! Benchmarking module.
//!
//! Utilities to do full-scale benchmarks involving database. With `BenchDb` you
//! can pregenerate seed database and `clone` it for every iteration of your benchmarks
//! or tests to get consistent, smooth benchmark experience!

use std::{
	collections::BTreeMap,
	path::{Path, PathBuf},
	sync::Arc,
};

use crate::{
	client::{Backend, Client},
	keyring::*,
};
use codec::{Decode, Encode};
use futures::executor;
use node_primitives::Block;
use node_runtime::{
	constants::currency::DOLLARS, AccountId, BalancesCall, Call, CheckedExtrinsic, MinimumPeriod,
	Signature, SystemCall, UncheckedExtrinsic,
};
use sc_block_builder::BlockBuilderProvider;
use sc_client_api::{
	execution_extensions::{ExecutionExtensions, ExecutionStrategies},
	BlockBackend, ExecutionStrategy,
};
use sc_client_db::PruningMode;
use sc_executor::{NativeExecutor, WasmExecutionMethod};
use sp_api::ProvideRuntimeApi;
use sp_block_builder::BlockBuilder;
use sp_consensus::{
	BlockImport, BlockImportParams, BlockOrigin, ForkChoiceStrategy, ImportResult, ImportedAux,
};
use sp_core::{blake2_256, ed25519, sr25519, traits::SpawnNamed, ExecutionContext, Pair, Public};
use sp_inherents::InherentData;
use sp_runtime::{
	generic::BlockId,
	traits::{Block as BlockT, IdentifyAccount, Verify, Zero},
	OpaqueExtrinsic,
};

/// Keyring full of accounts for benching.
///
/// Accounts are ordered:
///     //endowed-user//00
///     //endowed-user//01
///      ...
///     //endowed-user//N
#[derive(Clone)]
pub struct BenchKeyring {
	accounts: BTreeMap<AccountId, BenchPair>,
}

#[derive(Clone)]
enum BenchPair {
	Sr25519(sr25519::Pair),
	Ed25519(ed25519::Pair),
}

impl BenchPair {
	fn sign(&self, payload: &[u8]) -> Signature {
		match self {
			Self::Sr25519(pair) => pair.sign(payload).into(),
			Self::Ed25519(pair) => pair.sign(payload).into(),
		}
	}
}

/// Drop system cache.
///
/// Will panic if cache drop is impossbile.
pub fn drop_system_cache() {
	#[cfg(target_os = "windows")]
	{
		log::warn!(
			target: "bench-logistics",
			"Clearing system cache on windows is not supported. Benchmark might totally be wrong.",
		);
		return
	}

	std::process::Command::new("sync")
		.output()
		.expect("Failed to execute system cache clear");

	#[cfg(target_os = "linux")]
	{
		log::trace!(target: "bench-logistics", "Clearing system cache...");
		std::process::Command::new("echo")
			.args(&["3", ">", "/proc/sys/vm/drop_caches", "2>", "/dev/null"])
			.output()
			.expect("Failed to execute system cache clear");

		let temp = tempfile::tempdir().expect("Failed to spawn tempdir");
		let temp_file_path = format!("of={}/buf", temp.path().to_string_lossy());

		// this should refill write cache with 2GB of garbage
		std::process::Command::new("dd")
			.args(&["if=/dev/urandom", &temp_file_path, "bs=64M", "count=32"])
			.output()
			.expect("Failed to execute dd for cache clear");

		// remove tempfile of previous command
		std::process::Command::new("rm")
			.arg(&temp_file_path)
			.output()
			.expect("Failed to remove temp file");

		std::process::Command::new("sync")
			.output()
			.expect("Failed to execute system cache clear");

		log::trace!(target: "bench-logistics", "Clearing system cache done!");
	}

	#[cfg(target_os = "macos")]
	{
		log::trace!(target: "bench-logistics", "Clearing system cache...");
		if let Err(err) = std::process::Command::new("purge").output() {
			log::error!("purge error {:?}: ", err);
			panic!("Could not clear system cache. Run under sudo?");
		}
		log::trace!(target: "bench-logistics", "Clearing system cache done!");
	}
}

/// Pre-initialized benchmarking database.
///
/// This is prepared database with genesis and keyring
/// that can be cloned and then used for any benchmarking.
pub struct BenchDb {
	keyring: BenchKeyring,
	directory_guard: Guard,
	database_type: DatabaseType,
}

impl Clone for BenchDb {
	fn clone(&self) -> Self {
		let keyring = self.keyring.clone();
		let database_type = self.database_type;
		let dir = tempfile::tempdir().expect("temp dir creation failed");

		let seed_dir = self.directory_guard.0.path();

		log::trace!(
			target: "bench-logistics",
			"Copying seed db from {} to {}",
			seed_dir.to_string_lossy(),
			dir.path().to_string_lossy(),
		);
		let seed_db_files = std::fs::read_dir(seed_dir)
			.expect("failed to list file in seed dir")
			.map(|f_result| f_result.expect("failed to read file in seed db").path())
			.collect::<Vec<PathBuf>>();
		fs_extra::copy_items(&seed_db_files, dir.path(), &fs_extra::dir::CopyOptions::new())
			.expect("Copy of seed database is ok");

		// We clear system cache after db clone but before any warmups.
		// This populates system cache with some data unrelated to actual
		// data we will be quering further under benchmark (like what
		// would have happened in real system that queries random entries
		// from database).
		drop_system_cache();

		BenchDb { keyring, directory_guard: Guard(dir), database_type }
	}
}

/// Type of block for generation
#[derive(Debug, PartialEq, Clone, Copy)]
pub enum BlockType {
	/// Bunch of random transfers.
	RandomTransfersKeepAlive,
	/// Bunch of random transfers that drain all of the source balance.
	RandomTransfersReaping,
	/// Bunch of "no-op" calls.
	Noop,
}

impl BlockType {
	/// Create block content description with specified number of transactions.
	pub fn to_content(self, size: Option<usize>) -> BlockContent {
		BlockContent { block_type: self, size }
	}
}

/// Content of the generated block.
#[derive(Clone, Debug)]
pub struct BlockContent {
	block_type: BlockType,
	size: Option<usize>,
}

/// Type of backend database.
#[derive(Debug, PartialEq, Clone, Copy)]
pub enum DatabaseType {
	/// RocksDb backend.
	RocksDb,
	/// Parity DB backend.
	ParityDb,
}

impl DatabaseType {
	fn into_settings(self, path: PathBuf) -> sc_client_db::DatabaseSettingsSrc {
		match self {
			Self::RocksDb => sc_client_db::DatabaseSettingsSrc::RocksDb { path, cache_size: 512 },
			Self::ParityDb => sc_client_db::DatabaseSettingsSrc::ParityDb { path },
		}
	}
}

/// Benchmarking task executor.
///
/// Uses multiple threads as the regular executable.
#[derive(Debug, Clone)]
pub struct TaskExecutor {
	pool: executor::ThreadPool,
}

impl TaskExecutor {
	fn new() -> Self {
		Self { pool: executor::ThreadPool::new().expect("Failed to create task executor") }
	}
}

impl SpawnNamed for TaskExecutor {
	fn spawn(&self, _: &'static str, future: futures::future::BoxFuture<'static, ()>) {
		self.pool.spawn_ok(future);
	}

	fn spawn_blocking(&self, _: &'static str, future: futures::future::BoxFuture<'static, ()>) {
		self.pool.spawn_ok(future);
	}
}

/// Iterator for block content.
pub struct BlockContentIterator<'a> {
	iteration: usize,
	content: BlockContent,
	runtime_version: sc_executor::RuntimeVersion,
	genesis_hash: node_primitives::Hash,
	keyring: &'a BenchKeyring,
}

impl<'a> BlockContentIterator<'a> {
	fn new(content: BlockContent, keyring: &'a BenchKeyring, client: &Client) -> Self {
		let runtime_version = client
			.runtime_version_at(&BlockId::number(0))
			.expect("There should be runtime version at 0");

		let genesis_hash = client
			.block_hash(Zero::zero())
			.expect("Database error?")
			.expect("Genesis block always exists; qed")
			.into();

		BlockContentIterator { iteration: 0, content, keyring, runtime_version, genesis_hash }
	}
}

impl<'a> Iterator for BlockContentIterator<'a> {
	type Item = OpaqueExtrinsic;

	fn next(&mut self) -> Option<Self::Item> {
		if self.content.size.map(|size| size <= self.iteration).unwrap_or(false) {
			return None
		}

		let sender = self.keyring.at(self.iteration);
		let receiver = get_account_id_from_seed::<sr25519::Public>(&format!(
			"random-user//{}",
			self.iteration
		));

		let signed = self.keyring.sign(
			CheckedExtrinsic {
				signed: Some((
					sender,
					signed_extra(0, node_runtime::ExistentialDeposit::get() + 1),
				)),
				function: match self.content.block_type {
					BlockType::RandomTransfersKeepAlive =>
						Call::Balances(BalancesCall::transfer_keep_alive(
							sp_runtime::MultiAddress::Id(receiver),
							node_runtime::ExistentialDeposit::get() + 1,
						)),
					BlockType::RandomTransfersReaping => {
						Call::Balances(BalancesCall::transfer(
							sp_runtime::MultiAddress::Id(receiver),
							// Transfer so that ending balance would be 1 less than existential deposit
							// so that we kill the sender account.
							100 * DOLLARS - (node_runtime::ExistentialDeposit::get() - 1),
						))
					},
					BlockType::Noop => Call::System(SystemCall::remark(Vec::new())),
				},
			},
			self.runtime_version.spec_version,
			self.runtime_version.transaction_version,
			self.genesis_hash.into(),
		);

		let encoded = Encode::encode(&signed);

		let opaque = OpaqueExtrinsic::decode(&mut &encoded[..]).expect("Failed  to decode opaque");

		self.iteration += 1;

		Some(opaque)
	}
}

impl BenchDb {
	/// New immutable benchmarking database.
	///
	/// See [`BenchDb::new`] method documentation for more information about the purpose
	/// of this structure.
	pub fn with_key_types(
		database_type: DatabaseType,
		keyring_length: usize,
		key_types: KeyTypes,
	) -> Self {
		let keyring = BenchKeyring::new(keyring_length, key_types);

		let dir = tempfile::tempdir().expect("temp dir creation failed");
		log::trace!(
			target: "bench-logistics",
			"Created seed db at {}",
			dir.path().to_string_lossy(),
		);
		let (_client, _backend, _task_executor) =
			Self::bench_client(database_type, dir.path(), Profile::Native, &keyring);
		let directory_guard = Guard(dir);

		BenchDb { keyring, directory_guard, database_type }
	}

	/// New immutable benchmarking database.
	///
	/// This will generate database files in random temporary directory
	/// and keep it there until struct is dropped.
	///
	/// You can `clone` this database or you can `create_context` from it
	/// (which also does `clone`) to run actual operation against new database
	/// which will be identical to the original.
	pub fn new(database_type: DatabaseType, keyring_length: usize) -> Self {
		Self::with_key_types(database_type, keyring_length, KeyTypes::Sr25519)
	}

	// This should return client that is doing everything that full node
	// is doing.
	//
	// - This client should use best wasm execution method.
	// - This client should work with real database only.
	fn bench_client(
		database_type: DatabaseType,
		dir: &std::path::Path,
		profile: Profile,
		keyring: &BenchKeyring,
	) -> (Client, std::sync::Arc<Backend>, TaskExecutor) {
		let db_config = sc_client_db::DatabaseSettings {
			state_cache_size: 16 * 1024 * 1024,
			state_cache_child_ratio: Some((0, 100)),
			state_pruning: PruningMode::ArchiveAll,
			source: database_type.into_settings(dir.into()),
			keep_blocks: sc_client_db::KeepBlocks::All,
			transaction_storage: sc_client_db::TransactionStorageMode::BlockBody,
		};
		let task_executor = TaskExecutor::new();

		let backend = sc_service::new_db_backend(db_config).expect("Should not fail");
		let client = sc_service::new_client(
			backend.clone(),
			NativeExecutor::new(WasmExecutionMethod::Compiled, None, 8),
			&keyring.generate_genesis(),
			None,
			None,
			ExecutionExtensions::new(profile.into_execution_strategies(), None, None),
			Box::new(task_executor.clone()),
			None,
			None,
			Default::default(),
		)
		.expect("Should not fail");

		(client, backend, task_executor)
	}

	/// Generate list of required inherents.
	///
	/// Uses already instantiated Client.
	pub fn generate_inherents(&mut self, client: &Client) -> Vec<OpaqueExtrinsic> {
		let mut inherent_data = InherentData::new();
		let timestamp = 1 * MinimumPeriod::get();

		inherent_data
			.put_data(sp_timestamp::INHERENT_IDENTIFIER, &timestamp)
			.expect("Put timestamp failed");

		client
			.runtime_api()
			.inherent_extrinsics_with_context(
				&BlockId::number(0),
				ExecutionContext::BlockConstruction,
				inherent_data,
			)
			.expect("Get inherents failed")
	}

	/// Iterate over some block content with transaction signed using this database keyring.
	pub fn block_content(&self, content: BlockContent, client: &Client) -> BlockContentIterator {
		BlockContentIterator::new(content, &self.keyring, client)
	}

	/// Get cliet for this database operations.
	pub fn client(&mut self) -> Client {
		let (client, _backend, _task_executor) = Self::bench_client(
			self.database_type,
			self.directory_guard.path(),
			Profile::Wasm,
			&self.keyring,
		);

		client
	}

	/// Generate new block using this database.
	pub fn generate_block(&mut self, content: BlockContent) -> Block {
		let client = self.client();

		let mut block = client.new_block(Default::default()).expect("Block creation failed");

		for extrinsic in self.generate_inherents(&client) {
			block.push(extrinsic).expect("Push inherent failed");
		}

		let start = std::time::Instant::now();
		for opaque in self.block_content(content, &client) {
			match block.push(opaque) {
				Err(sp_blockchain::Error::ApplyExtrinsicFailed(
					sp_blockchain::ApplyExtrinsicFailed::Validity(e),
<<<<<<< HEAD
				)) if e.exhausted_resources() => {
					break
				},
=======
				)) if e.exhausted_resources() => break,
>>>>>>> 1d5abf01
				Err(err) => panic!("Error pushing transaction: {:?}", err),
				Ok(_) => {},
			}
		}

		let block = block.build().expect("Block build failed").block;

		log::info!(
			target: "bench-logistics",
			"Block construction: {:#?} ({} tx)",
			start.elapsed(), block.extrinsics.len()
		);

		block
	}

	/// Database path.
	pub fn path(&self) -> &Path {
		self.directory_guard.path()
	}

	/// Clone this database and create context for testing/benchmarking.
	pub fn create_context(&self, profile: Profile) -> BenchContext {
		let BenchDb { directory_guard, keyring, database_type } = self.clone();
		let (client, backend, task_executor) =
			Self::bench_client(database_type, directory_guard.path(), profile, &keyring);

		BenchContext {
			client: Arc::new(client),
			db_guard: directory_guard,
			backend,
			spawn_handle: Box::new(task_executor),
		}
	}
}

/// Key types to be used in benching keyring
pub enum KeyTypes {
	/// sr25519 signing keys
	Sr25519,
	/// ed25519 signing keys
	Ed25519,
}

impl BenchKeyring {
	/// New keyring.
	///
	/// `length` is the number of accounts generated.
	pub fn new(length: usize, key_types: KeyTypes) -> Self {
		let mut accounts = BTreeMap::new();

		for n in 0..length {
			let seed = format!("//endowed-user/{}", n);
			let (account_id, pair) = match key_types {
				KeyTypes::Sr25519 => {
					let pair =
						sr25519::Pair::from_string(&seed, None).expect("failed to generate pair");
					let account_id = AccountPublic::from(pair.public()).into_account();
					(account_id, BenchPair::Sr25519(pair))
				},
				KeyTypes::Ed25519 => {
					let pair = ed25519::Pair::from_seed(&blake2_256(seed.as_bytes()));
					let account_id = AccountPublic::from(pair.public()).into_account();
					(account_id, BenchPair::Ed25519(pair))
				},
			};
			accounts.insert(account_id, pair);
		}

		Self { accounts }
	}

	/// Generated account id-s from keyring keypairs.
	pub fn collect_account_ids(&self) -> Vec<AccountId> {
		self.accounts.keys().cloned().collect()
	}

	/// Get account id at position `index`
	pub fn at(&self, index: usize) -> AccountId {
		self.accounts.keys().nth(index).expect("Failed to get account").clone()
	}

	/// Sign transaction with keypair from this keyring.
	pub fn sign(
		&self,
		xt: CheckedExtrinsic,
		spec_version: u32,
		tx_version: u32,
		genesis_hash: [u8; 32],
	) -> UncheckedExtrinsic {
		match xt.signed {
			Some((signed, extra)) => {
				let payload = (
					xt.function,
					extra.clone(),
					spec_version,
					tx_version,
					genesis_hash,
					genesis_hash,
				);
				let key = self.accounts.get(&signed).expect("Account id not found in keyring");
				let signature = payload
					.using_encoded(|b| {
						if b.len() > 256 {
							key.sign(&sp_io::hashing::blake2_256(b))
						} else {
							key.sign(b)
						}
					})
					.into();
				UncheckedExtrinsic {
					signature: Some((sp_runtime::MultiAddress::Id(signed), signature, extra)),
					function: payload.0,
				}
			},
			None => UncheckedExtrinsic { signature: None, function: xt.function },
		}
	}

	/// Generate genesis with accounts from this keyring endowed with some balance.
	pub fn generate_genesis(&self) -> node_runtime::GenesisConfig {
		crate::genesis::config_endowed(
			false,
			Some(node_runtime::wasm_binary_unwrap()),
			self.collect_account_ids(),
		)
	}
}

/// Profile for exetion strategies.
#[derive(Clone, Copy, Debug)]
pub enum Profile {
	/// As native as possible.
	Native,
	/// As wasm as possible.
	Wasm,
}

impl Profile {
	fn into_execution_strategies(self) -> ExecutionStrategies {
		match self {
			Profile::Wasm => ExecutionStrategies {
				syncing: ExecutionStrategy::AlwaysWasm,
				importing: ExecutionStrategy::AlwaysWasm,
				block_construction: ExecutionStrategy::AlwaysWasm,
				offchain_worker: ExecutionStrategy::AlwaysWasm,
				other: ExecutionStrategy::AlwaysWasm,
			},
			Profile::Native => ExecutionStrategies {
				syncing: ExecutionStrategy::NativeElseWasm,
				importing: ExecutionStrategy::NativeElseWasm,
				block_construction: ExecutionStrategy::NativeElseWasm,
				offchain_worker: ExecutionStrategy::NativeElseWasm,
				other: ExecutionStrategy::NativeElseWasm,
			},
		}
	}
}

struct Guard(tempfile::TempDir);

impl Guard {
	fn path(&self) -> &Path {
		self.0.path()
	}
}

/// Benchmarking/test context holding instantiated client and backend references.
pub struct BenchContext {
	/// Node client.
	pub client: Arc<Client>,
	/// Node backend.
	pub backend: Arc<Backend>,
	/// Spawn handle.
	pub spawn_handle: Box<dyn SpawnNamed>,

	db_guard: Guard,
}

type AccountPublic = <Signature as Verify>::Signer;

fn get_from_seed<TPublic: Public>(seed: &str) -> <TPublic::Pair as Pair>::Public {
	TPublic::Pair::from_string(&format!("//{}", seed), None)
		.expect("static values are valid; qed")
		.public()
}

fn get_account_id_from_seed<TPublic: Public>(seed: &str) -> AccountId
where
	AccountPublic: From<<TPublic::Pair as Pair>::Public>,
{
	AccountPublic::from(get_from_seed::<TPublic>(seed)).into_account()
}

impl BenchContext {
	/// Import some block.
	pub fn import_block(&mut self, block: Block) {
		let mut import_params =
			BlockImportParams::new(BlockOrigin::NetworkBroadcast, block.header.clone());
		import_params.body = Some(block.extrinsics().to_vec());
		import_params.fork_choice = Some(ForkChoiceStrategy::LongestChain);

		assert_eq!(self.client.chain_info().best_number, 0);

		assert_eq!(
			futures::executor::block_on(
				self.client.import_block(import_params, Default::default())
			)
			.expect("Failed to import block"),
			ImportResult::Imported(ImportedAux {
				header_only: false,
				clear_justification_requests: false,
				needs_justification: false,
				bad_justification: false,
				is_new_best: true,
			})
		);

		assert_eq!(self.client.chain_info().best_number, 1);
	}

	/// Database path for the current context.
	pub fn path(&self) -> &Path {
		self.db_guard.path()
	}
}<|MERGE_RESOLUTION|>--- conflicted
+++ resolved
@@ -459,13 +459,7 @@
 			match block.push(opaque) {
 				Err(sp_blockchain::Error::ApplyExtrinsicFailed(
 					sp_blockchain::ApplyExtrinsicFailed::Validity(e),
-<<<<<<< HEAD
-				)) if e.exhausted_resources() => {
-					break
-				},
-=======
 				)) if e.exhausted_resources() => break,
->>>>>>> 1d5abf01
 				Err(err) => panic!("Error pushing transaction: {:?}", err),
 				Ok(_) => {},
 			}
