// This file is part of Substrate.

// Copyright (C) 2018-2021 Parity Technologies (UK) Ltd.
// SPDX-License-Identifier: GPL-3.0-or-later WITH Classpath-exception-2.0

// This program is free software: you can redistribute it and/or modify
// it under the terms of the GNU General Public License as published by
// the Free Software Foundation, either version 3 of the License, or
// (at your option) any later version.

// This program is distributed in the hope that it will be useful,
// but WITHOUT ANY WARRANTY; without even the implied warranty of
// MERCHANTABILITY or FITNESS FOR A PARTICULAR PURPOSE. See the
// GNU General Public License for more details.

// You should have received a copy of the GNU General Public License
// along with this program. If not, see <https://www.gnu.org/licenses/>.

//! The Substrate runtime. This can be compiled with `#[no_std]`, ready for Wasm.

#![cfg_attr(not(feature = "std"), no_std)]
// `construct_runtime!` does a lot of recursion and requires us to increase the limit to 256.
#![recursion_limit = "256"]


use sp_std::prelude::*;
use frame_support::{
	construct_runtime, parameter_types, RuntimeDebug,
	weights::{
		Weight, IdentityFee,
		constants::{BlockExecutionWeight, ExtrinsicBaseWeight, RocksDbWeight, WEIGHT_PER_SECOND},
		DispatchClass,
	},
	traits::{
		Currency, Imbalance, KeyOwnerProofSystem, OnUnbalanced, LockIdentifier,
		U128CurrencyToVote, MaxEncodedLen,
	},
};
use frame_system::{
	EnsureRoot, EnsureOneOf,
	limits::{BlockWeights, BlockLength}
};
use frame_support::{traits::InstanceFilter, PalletId};
use codec::{Encode, Decode};
use sp_core::{
	crypto::KeyTypeId,
	u32_trait::{_1, _2, _3, _4, _5},
	OpaqueMetadata,
};
pub use node_primitives::{AccountId, Signature};
use node_primitives::{AccountIndex, Balance, BlockNumber, Hash, Index, Moment};
use sp_api::impl_runtime_apis;
use sp_runtime::{
	Permill, Perbill, Perquintill, Percent, ApplyExtrinsicResult, impl_opaque_keys, generic,
	create_runtime_str, FixedPointNumber,
};
use sp_runtime::curve::PiecewiseLinear;
use sp_runtime::transaction_validity::{TransactionValidity, TransactionSource, TransactionPriority};
use sp_runtime::traits::{
	self, BlakeTwo256, Block as BlockT, StaticLookup, SaturatedConversion, ConvertInto, OpaqueKeys,
	NumberFor,
};
use sp_version::RuntimeVersion;
#[cfg(any(feature = "std", test))]
use sp_version::NativeVersion;
use pallet_grandpa::{AuthorityId as GrandpaId, AuthorityList as GrandpaAuthorityList};
use pallet_grandpa::fg_primitives;
use pallet_im_online::sr25519::AuthorityId as ImOnlineId;
use sp_authority_discovery::AuthorityId as AuthorityDiscoveryId;
use pallet_transaction_payment::{FeeDetails, RuntimeDispatchInfo};
pub use pallet_transaction_payment::{Multiplier, TargetedFeeAdjustment, CurrencyAdapter};
use pallet_session::{historical as pallet_session_historical};
use sp_inherents::{InherentData, CheckInherentsResult};
use static_assertions::const_assert;
use pallet_contracts::weights::WeightInfo;
use pallet_election_provider_multi_phase::FallbackStrategy;

#[cfg(any(feature = "std", test))]
pub use sp_runtime::BuildStorage;
#[cfg(any(feature = "std", test))]
pub use pallet_balances::Call as BalancesCall;
#[cfg(any(feature = "std", test))]
pub use frame_system::Call as SystemCall;
#[cfg(any(feature = "std", test))]
pub use pallet_staking::StakerStatus;

/// Implementations of some helper traits passed into runtime modules as associated types.
pub mod impls;
use impls::Author;

/// Constant values used within the runtime.
pub mod constants;
use constants::{time::*, currency::*};
use sp_runtime::generic::Era;

// Make the WASM binary available.
#[cfg(feature = "std")]
include!(concat!(env!("OUT_DIR"), "/wasm_binary.rs"));

/// Wasm binary unwrapped. If built with `SKIP_WASM_BUILD`, the function panics.
#[cfg(feature = "std")]
pub fn wasm_binary_unwrap() -> &'static [u8] {
	WASM_BINARY.expect("Development wasm binary is not available. This means the client is \
						built with `SKIP_WASM_BUILD` flag and it is only usable for \
						production chains. Please rebuild with the flag disabled.")
}

/// Runtime version.
#[sp_version::runtime_version]
pub const VERSION: RuntimeVersion = RuntimeVersion {
	spec_name: create_runtime_str!("node"),
	impl_name: create_runtime_str!("substrate-node"),
	authoring_version: 10,
	// Per convention: if the runtime behavior changes, increment spec_version
	// and set impl_version to 0. If only runtime
	// implementation changes and behavior does not, then leave spec_version as
	// is and increment impl_version.
	spec_version: 267,
	impl_version: 0,
	apis: RUNTIME_API_VERSIONS,
	transaction_version: 2,
};

/// The BABE epoch configuration at genesis.
pub const BABE_GENESIS_EPOCH_CONFIG: sp_consensus_babe::BabeEpochConfiguration =
	sp_consensus_babe::BabeEpochConfiguration {
		c: PRIMARY_PROBABILITY,
		allowed_slots: sp_consensus_babe::AllowedSlots::PrimaryAndSecondaryPlainSlots
	};

/// Native version.
#[cfg(any(feature = "std", test))]
pub fn native_version() -> NativeVersion {
	NativeVersion {
		runtime_version: VERSION,
		can_author_with: Default::default(),
	}
}

type NegativeImbalance = <Balances as Currency<AccountId>>::NegativeImbalance;

pub struct DealWithFees;
impl OnUnbalanced<NegativeImbalance> for DealWithFees {
	fn on_unbalanceds<B>(mut fees_then_tips: impl Iterator<Item=NegativeImbalance>) {
		if let Some(fees) = fees_then_tips.next() {
			// for fees, 80% to treasury, 20% to author
			let mut split = fees.ration(80, 20);
			if let Some(tips) = fees_then_tips.next() {
				// for tips, if any, 80% to treasury, 20% to author (though this can be anything)
				tips.ration_merge_into(80, 20, &mut split);
			}
			Treasury::on_unbalanced(split.0);
			Author::on_unbalanced(split.1);
		}
	}
}

/// We assume that ~10% of the block weight is consumed by `on_initialize` handlers.
/// This is used to limit the maximal weight of a single extrinsic.
const AVERAGE_ON_INITIALIZE_RATIO: Perbill = Perbill::from_percent(10);
/// We allow `Normal` extrinsics to fill up the block up to 75%, the rest can be used
/// by  Operational  extrinsics.
const NORMAL_DISPATCH_RATIO: Perbill = Perbill::from_percent(75);
/// We allow for 2 seconds of compute with a 6 second average block time.
const MAXIMUM_BLOCK_WEIGHT: Weight = 2 * WEIGHT_PER_SECOND;

parameter_types! {
	pub const BlockHashCount: BlockNumber = 2400;
	pub const Version: RuntimeVersion = VERSION;
	pub RuntimeBlockLength: BlockLength =
		BlockLength::max_with_normal_ratio(5 * 1024 * 1024, NORMAL_DISPATCH_RATIO);
	pub RuntimeBlockWeights: BlockWeights = BlockWeights::builder()
		.base_block(BlockExecutionWeight::get())
		.for_class(DispatchClass::all(), |weights| {
			weights.base_extrinsic = ExtrinsicBaseWeight::get();
		})
		.for_class(DispatchClass::Normal, |weights| {
			weights.max_total = Some(NORMAL_DISPATCH_RATIO * MAXIMUM_BLOCK_WEIGHT);
		})
		.for_class(DispatchClass::Operational, |weights| {
			weights.max_total = Some(MAXIMUM_BLOCK_WEIGHT);
			// Operational transactions have some extra reserved space, so that they
			// are included even if block reached `MAXIMUM_BLOCK_WEIGHT`.
			weights.reserved = Some(
				MAXIMUM_BLOCK_WEIGHT - NORMAL_DISPATCH_RATIO * MAXIMUM_BLOCK_WEIGHT
			);
		})
		.avg_block_initialization(AVERAGE_ON_INITIALIZE_RATIO)
		.build_or_panic();
	pub const SS58Prefix: u16 = 42;
}

const_assert!(NORMAL_DISPATCH_RATIO.deconstruct() >= AVERAGE_ON_INITIALIZE_RATIO.deconstruct());

impl frame_system::Config for Runtime {
	type BaseCallFilter = ();
	type BlockWeights = RuntimeBlockWeights;
	type BlockLength = RuntimeBlockLength;
	type DbWeight = RocksDbWeight;
	type Origin = Origin;
	type Call = Call;
	type Index = Index;
	type BlockNumber = BlockNumber;
	type Hash = Hash;
	type Hashing = BlakeTwo256;
	type AccountId = AccountId;
	type Lookup = Indices;
	type Header = generic::Header<BlockNumber, BlakeTwo256>;
	type Event = Event;
	type BlockHashCount = BlockHashCount;
	type Version = Version;
	type PalletInfo = PalletInfo;
	type AccountData = pallet_balances::AccountData<Balance>;
	type OnNewAccount = ();
	type OnKilledAccount = ();
	type SystemWeightInfo = frame_system::weights::SubstrateWeight<Runtime>;
	type SS58Prefix = SS58Prefix;
	type OnSetCode = ();
}

impl pallet_randomness_collective_flip::Config for Runtime {}

impl pallet_utility::Config for Runtime {
	type Event = Event;
	type Call = Call;
	type WeightInfo = pallet_utility::weights::SubstrateWeight<Runtime>;
}

parameter_types! {
	// One storage item; key size is 32; value is size 4+4+16+32 bytes = 56 bytes.
	pub const DepositBase: Balance = deposit(1, 88);
	// Additional storage item size of 32 bytes.
	pub const DepositFactor: Balance = deposit(0, 32);
	pub const MaxSignatories: u16 = 100;
}

impl pallet_multisig::Config for Runtime {
	type Event = Event;
	type Call = Call;
	type Currency = Balances;
	type DepositBase = DepositBase;
	type DepositFactor = DepositFactor;
	type MaxSignatories = MaxSignatories;
	type WeightInfo = pallet_multisig::weights::SubstrateWeight<Runtime>;
}

parameter_types! {
	// One storage item; key size 32, value size 8; .
	pub const ProxyDepositBase: Balance = deposit(1, 8);
	// Additional storage item size of 33 bytes.
	pub const ProxyDepositFactor: Balance = deposit(0, 33);
	pub const MaxProxies: u16 = 32;
	pub const AnnouncementDepositBase: Balance = deposit(1, 8);
	pub const AnnouncementDepositFactor: Balance = deposit(0, 66);
	pub const MaxPending: u16 = 32;
}

/// The type used to represent the kinds of proxying allowed.
#[derive(Copy, Clone, Eq, PartialEq, Ord, PartialOrd, Encode, Decode, RuntimeDebug, MaxEncodedLen)]
pub enum ProxyType {
	Any,
	NonTransfer,
	Governance,
	Staking,
}
impl Default for ProxyType { fn default() -> Self { Self::Any } }
impl InstanceFilter<Call> for ProxyType {
	fn filter(&self, c: &Call) -> bool {
		match self {
			ProxyType::Any => true,
			ProxyType::NonTransfer => !matches!(
				c,
				Call::Balances(..) |
				Call::Assets(..) |
				Call::Uniques(..) |
				Call::Vesting(pallet_vesting::Call::vested_transfer(..)) |
				Call::Indices(pallet_indices::Call::transfer(..))
			),
			ProxyType::Governance => matches!(
				c,
				Call::Democracy(..) |
				Call::Council(..) |
				Call::Society(..) |
				Call::TechnicalCommittee(..) |
				Call::Elections(..) |
				Call::Treasury(..)
			),
			ProxyType::Staking => matches!(c, Call::Staking(..)),
		}
	}
	fn is_superset(&self, o: &Self) -> bool {
		match (self, o) {
			(x, y) if x == y => true,
			(ProxyType::Any, _) => true,
			(_, ProxyType::Any) => false,
			(ProxyType::NonTransfer, _) => true,
			_ => false,
		}
	}
}

impl pallet_proxy::Config for Runtime {
	type Event = Event;
	type Call = Call;
	type Currency = Balances;
	type ProxyType = ProxyType;
	type ProxyDepositBase = ProxyDepositBase;
	type ProxyDepositFactor = ProxyDepositFactor;
	type MaxProxies = MaxProxies;
	type WeightInfo = pallet_proxy::weights::SubstrateWeight<Runtime>;
	type MaxPending = MaxPending;
	type CallHasher = BlakeTwo256;
	type AnnouncementDepositBase = AnnouncementDepositBase;
	type AnnouncementDepositFactor = AnnouncementDepositFactor;
}

parameter_types! {
	pub MaximumSchedulerWeight: Weight = Perbill::from_percent(80) *
		RuntimeBlockWeights::get().max_block;
	pub const MaxScheduledPerBlock: u32 = 50;
}

impl pallet_scheduler::Config for Runtime {
	type Event = Event;
	type Origin = Origin;
	type PalletsOrigin = OriginCaller;
	type Call = Call;
	type MaximumWeight = MaximumSchedulerWeight;
	type ScheduleOrigin = EnsureRoot<AccountId>;
	type MaxScheduledPerBlock = MaxScheduledPerBlock;
	type WeightInfo = pallet_scheduler::weights::SubstrateWeight<Runtime>;
}

parameter_types! {
	// NOTE: Currently it is not possible to change the epoch duration after the chain has started.
	//       Attempting to do so will brick block production.
	pub const EpochDuration: u64 = EPOCH_DURATION_IN_SLOTS;
	pub const ExpectedBlockTime: Moment = MILLISECS_PER_BLOCK;
	pub const ReportLongevity: u64 =
		BondingDuration::get() as u64 * SessionsPerEra::get() as u64 * EpochDuration::get();
}

impl pallet_babe::Config for Runtime {
	type EpochDuration = EpochDuration;
	type ExpectedBlockTime = ExpectedBlockTime;
	type EpochChangeTrigger = pallet_babe::ExternalTrigger;

	type KeyOwnerProofSystem = Historical;

	type KeyOwnerProof = <Self::KeyOwnerProofSystem as KeyOwnerProofSystem<(
		KeyTypeId,
		pallet_babe::AuthorityId,
	)>>::Proof;

	type KeyOwnerIdentification = <Self::KeyOwnerProofSystem as KeyOwnerProofSystem<(
		KeyTypeId,
		pallet_babe::AuthorityId,
	)>>::IdentificationTuple;

	type HandleEquivocation =
		pallet_babe::EquivocationHandler<Self::KeyOwnerIdentification, Offences, ReportLongevity>;

	type WeightInfo = ();
}

parameter_types! {
	pub const IndexDeposit: Balance = 1 * DOLLARS;
}

impl pallet_indices::Config for Runtime {
	type AccountIndex = AccountIndex;
	type Currency = Balances;
	type Deposit = IndexDeposit;
	type Event = Event;
	type WeightInfo = pallet_indices::weights::SubstrateWeight<Runtime>;
}

parameter_types! {
	pub const ExistentialDeposit: Balance = 1 * DOLLARS;
	// For weight estimation, we assume that the most locks on an individual account will be 50.
	// This number may need to be adjusted in the future if this assumption no longer holds true.
	pub const MaxLocks: u32 = 50;
	pub const MaxReserves: u32 = 50;
}

impl pallet_balances::Config for Runtime {
	type MaxLocks = MaxLocks;
	type MaxReserves = MaxReserves;
	type ReserveIdentifier = [u8; 8];
	type Balance = Balance;
	type DustRemoval = ();
	type Event = Event;
	type ExistentialDeposit = ExistentialDeposit;
	type AccountStore = frame_system::Pallet<Runtime>;
	type WeightInfo = pallet_balances::weights::SubstrateWeight<Runtime>;
}

parameter_types! {
	pub const TransactionByteFee: Balance = 10 * MILLICENTS;
	pub const TargetBlockFullness: Perquintill = Perquintill::from_percent(25);
	pub AdjustmentVariable: Multiplier = Multiplier::saturating_from_rational(1, 100_000);
	pub MinimumMultiplier: Multiplier = Multiplier::saturating_from_rational(1, 1_000_000_000u128);
}

impl pallet_transaction_payment::Config for Runtime {
	type OnChargeTransaction = CurrencyAdapter<Balances, DealWithFees>;
	type TransactionByteFee = TransactionByteFee;
	type WeightToFee = IdentityFee<Balance>;
	type FeeMultiplierUpdate =
		TargetedFeeAdjustment<Self, TargetBlockFullness, AdjustmentVariable, MinimumMultiplier>;
}

parameter_types! {
	pub const MinimumPeriod: Moment = SLOT_DURATION / 2;
}

impl pallet_timestamp::Config for Runtime {
	type Moment = Moment;
	type OnTimestampSet = Babe;
	type MinimumPeriod = MinimumPeriod;
	type WeightInfo = pallet_timestamp::weights::SubstrateWeight<Runtime>;
}

parameter_types! {
	pub const UncleGenerations: BlockNumber = 5;
}

impl pallet_authorship::Config for Runtime {
	type FindAuthor = pallet_session::FindAccountFromAuthorIndex<Self, Babe>;
	type UncleGenerations = UncleGenerations;
	type FilterUncle = ();
	type EventHandler = (Staking, ImOnline);
}

impl_opaque_keys! {
	pub struct SessionKeys {
		pub grandpa: Grandpa,
		pub babe: Babe,
		pub im_online: ImOnline,
		pub authority_discovery: AuthorityDiscovery,
	}
}

parameter_types! {
	pub const DisabledValidatorsThreshold: Perbill = Perbill::from_percent(17);
}

impl pallet_session::Config for Runtime {
	type Event = Event;
	type ValidatorId = <Self as frame_system::Config>::AccountId;
	type ValidatorIdOf = pallet_staking::StashOf<Self>;
	type ShouldEndSession = Babe;
	type NextSessionRotation = Babe;
	type SessionManager = pallet_session::historical::NoteHistoricalRoot<Self, Staking>;
	type SessionHandler = <SessionKeys as OpaqueKeys>::KeyTypeIdProviders;
	type Keys = SessionKeys;
	type DisabledValidatorsThreshold = DisabledValidatorsThreshold;
	type WeightInfo = pallet_session::weights::SubstrateWeight<Runtime>;
}

impl pallet_session::historical::Config for Runtime {
	type FullIdentification = pallet_staking::Exposure<AccountId, Balance>;
	type FullIdentificationOf = pallet_staking::ExposureOf<Runtime>;
}

pallet_staking_reward_curve::build! {
	const REWARD_CURVE: PiecewiseLinear<'static> = curve!(
		min_inflation: 0_025_000,
		max_inflation: 0_100_000,
		ideal_stake: 0_500_000,
		falloff: 0_050_000,
		max_piece_count: 40,
		test_precision: 0_005_000,
	);
}

parameter_types! {
	pub const SessionsPerEra: sp_staking::SessionIndex = 3; // TODO: just for testing, revert at last.
	pub const BondingDuration: pallet_staking::EraIndex = 24 * 28;
	pub const SlashDeferDuration: pallet_staking::EraIndex = 24 * 7; // 1/4 the bonding duration.
	pub const RewardCurve: &'static PiecewiseLinear<'static> = &REWARD_CURVE;
	pub const MaxNominatorRewardedPerValidator: u32 = 256;
	pub OffchainRepeat: BlockNumber = 5;
}

use frame_election_provider_support::onchain;
impl pallet_staking::Config for Runtime {
	const MAX_NOMINATIONS: u32 = MAX_NOMINATIONS;
	type Currency = Balances;
	type UnixTime = Timestamp;
	type CurrencyToVote = U128CurrencyToVote;
	type RewardRemainder = Treasury;
	type Event = Event;
	type Slash = Treasury; // send the slashed funds to the treasury.
	type Reward = (); // rewards are minted from the void
	type SessionsPerEra = SessionsPerEra;
	type BondingDuration = BondingDuration;
	type SlashDeferDuration = SlashDeferDuration;
	/// A super-majority of the council can cancel the slash.
	type SlashCancelOrigin = EnsureOneOf<
		AccountId,
		EnsureRoot<AccountId>,
		pallet_collective::EnsureProportionAtLeast<_3, _4, AccountId, CouncilCollective>
	>;
	type SessionInterface = Self;
	type EraPayout = pallet_staking::ConvertCurve<RewardCurve>;
	type NextNewSession = Session;
	type MaxNominatorRewardedPerValidator = MaxNominatorRewardedPerValidator;
	type ElectionProvider = ElectionProviderMultiPhase;
	type GenesisElectionProvider =
		onchain::OnChainSequentialPhragmen<pallet_election_provider_multi_phase::OnChainConfig<Self>>;
	type WeightInfo = pallet_staking::weights::SubstrateWeight<Runtime>;
}

parameter_types! {
	// phase durations. 1/4 of the last session for each.
	pub const SignedPhase: u32 = EPOCH_DURATION_IN_BLOCKS / 4;
	pub const UnsignedPhase: u32 = EPOCH_DURATION_IN_BLOCKS / 4;

	// signed config
	pub const SignedMaxSubmissions: u32 = 10;
	pub const SignedRewardBase: Balance = 1 * DOLLARS;
	pub const SignedDepositBase: Balance = 1 * DOLLARS;
	pub const SignedDepositByte: Balance = 1 * CENTS;

<<<<<<< HEAD
	// fallback: no need to do on-chain phragmen initially.
	pub const Fallback: pallet_election_provider_multi_phase::FallbackStrategy =
		pallet_election_provider_multi_phase::FallbackStrategy::Nothing;
=======
	// fallback: no on-chain fallback.
	pub const Fallback: FallbackStrategy = FallbackStrategy::Nothing;
>>>>>>> 3a468906

	pub SolutionImprovementThreshold: Perbill = Perbill::from_rational(1u32, 10_000);

	// miner configs
	pub const MultiPhaseUnsignedPriority: TransactionPriority = StakingUnsignedPriority::get() - 1u64;
	pub const MinerMaxIterations: u32 = 10;
	pub MinerMaxWeight: Weight = RuntimeBlockWeights::get()
		.get(DispatchClass::Normal)
		.max_extrinsic.expect("Normal extrinsics have a weight limit configured; qed")
		.saturating_sub(BlockExecutionWeight::get());
	// Solution can occupy 90% of normal block size
	pub MinerMaxLength: u32 = Perbill::from_rational(9u32, 10) *
		*RuntimeBlockLength::get()
		.max
		.get(DispatchClass::Normal);
}

sp_npos_elections::generate_solution_type!(
	#[compact]
	pub struct NposCompactSolution16::<
		VoterIndex = u32,
		TargetIndex = u16,
		Accuracy = sp_runtime::PerU16,
	>(16)
);

pub const MAX_NOMINATIONS: u32 =
	<NposCompactSolution16 as sp_npos_elections::CompactSolution>::LIMIT as u32;

impl pallet_election_provider_multi_phase::Config for Runtime {
	type Event = Event;
	type Currency = Balances;
	type SignedPhase = SignedPhase;
	type UnsignedPhase = UnsignedPhase;
	type SolutionImprovementThreshold = SolutionImprovementThreshold;
	type OffchainRepeat = OffchainRepeat;
	type MinerMaxIterations = MinerMaxIterations;
	type MinerMaxWeight = MinerMaxWeight;
	type MinerMaxLength = MinerMaxLength;
	type MinerTxPriority = MultiPhaseUnsignedPriority;
	type SignedMaxSubmissions = SignedMaxSubmissions;
	type SignedRewardBase = SignedRewardBase;
	type SignedDepositBase = SignedDepositBase;
	type SignedDepositByte = SignedDepositByte;
	type SignedDepositWeight = ();
	type SignedMaxWeight = MinerMaxWeight;
	type SlashHandler = (); // burn slashes
	type RewardHandler = (); // nothing to do upon rewards
	type DataProvider = Staking;
	type OnChainAccuracy = Perbill;
	type CompactSolution = NposCompactSolution16;
	type Fallback = Fallback;
	type WeightInfo = pallet_election_provider_multi_phase::weights::SubstrateWeight<Runtime>;
	type ForceOrigin = EnsureRootOrHalfCouncil;
	type BenchmarkingConfig = ();
}

parameter_types! {
	pub const LaunchPeriod: BlockNumber = 28 * 24 * 60 * MINUTES;
	pub const VotingPeriod: BlockNumber = 28 * 24 * 60 * MINUTES;
	pub const FastTrackVotingPeriod: BlockNumber = 3 * 24 * 60 * MINUTES;
	pub const InstantAllowed: bool = true;
	pub const MinimumDeposit: Balance = 100 * DOLLARS;
	pub const EnactmentPeriod: BlockNumber = 30 * 24 * 60 * MINUTES;
	pub const CooloffPeriod: BlockNumber = 28 * 24 * 60 * MINUTES;
	// One cent: $10,000 / MB
	pub const PreimageByteDeposit: Balance = 1 * CENTS;
	pub const MaxVotes: u32 = 100;
	pub const MaxProposals: u32 = 100;
}

impl pallet_democracy::Config for Runtime {
	type Proposal = Call;
	type Event = Event;
	type Currency = Balances;
	type EnactmentPeriod = EnactmentPeriod;
	type LaunchPeriod = LaunchPeriod;
	type VotingPeriod = VotingPeriod;
	type MinimumDeposit = MinimumDeposit;
	/// A straight majority of the council can decide what their next motion is.
	type ExternalOrigin = pallet_collective::EnsureProportionAtLeast<_1, _2, AccountId, CouncilCollective>;
	/// A super-majority can have the next scheduled referendum be a straight majority-carries vote.
	type ExternalMajorityOrigin = pallet_collective::EnsureProportionAtLeast<_3, _4, AccountId, CouncilCollective>;
	/// A unanimous council can have the next scheduled referendum be a straight default-carries
	/// (NTB) vote.
	type ExternalDefaultOrigin = pallet_collective::EnsureProportionAtLeast<_1, _1, AccountId, CouncilCollective>;
	/// Two thirds of the technical committee can have an ExternalMajority/ExternalDefault vote
	/// be tabled immediately and with a shorter voting/enactment period.
	type FastTrackOrigin = pallet_collective::EnsureProportionAtLeast<_2, _3, AccountId, TechnicalCollective>;
	type InstantOrigin = pallet_collective::EnsureProportionAtLeast<_1, _1, AccountId, TechnicalCollective>;
	type InstantAllowed = InstantAllowed;
	type FastTrackVotingPeriod = FastTrackVotingPeriod;
	// To cancel a proposal which has been passed, 2/3 of the council must agree to it.
	type CancellationOrigin = pallet_collective::EnsureProportionAtLeast<_2, _3, AccountId, CouncilCollective>;
	// To cancel a proposal before it has been passed, the technical committee must be unanimous or
	// Root must agree.
	type CancelProposalOrigin = EnsureOneOf<
		AccountId,
		EnsureRoot<AccountId>,
		pallet_collective::EnsureProportionAtLeast<_1, _1, AccountId, TechnicalCollective>,
	>;
	type BlacklistOrigin = EnsureRoot<AccountId>;
	// Any single technical committee member may veto a coming council proposal, however they can
	// only do it once and it lasts only for the cool-off period.
	type VetoOrigin = pallet_collective::EnsureMember<AccountId, TechnicalCollective>;
	type CooloffPeriod = CooloffPeriod;
	type PreimageByteDeposit = PreimageByteDeposit;
	type OperationalPreimageOrigin = pallet_collective::EnsureMember<AccountId, CouncilCollective>;
	type Slash = Treasury;
	type Scheduler = Scheduler;
	type PalletsOrigin = OriginCaller;
	type MaxVotes = MaxVotes;
	type WeightInfo = pallet_democracy::weights::SubstrateWeight<Runtime>;
	type MaxProposals = MaxProposals;
}

parameter_types! {
	pub const CouncilMotionDuration: BlockNumber = 5 * DAYS;
	pub const CouncilMaxProposals: u32 = 100;
	pub const CouncilMaxMembers: u32 = 100;
}

type CouncilCollective = pallet_collective::Instance1;
impl pallet_collective::Config<CouncilCollective> for Runtime {
	type Origin = Origin;
	type Proposal = Call;
	type Event = Event;
	type MotionDuration = CouncilMotionDuration;
	type MaxProposals = CouncilMaxProposals;
	type MaxMembers = CouncilMaxMembers;
	type DefaultVote = pallet_collective::PrimeDefaultVote;
	type WeightInfo = pallet_collective::weights::SubstrateWeight<Runtime>;
}

parameter_types! {
	pub const CandidacyBond: Balance = 10 * DOLLARS;
	// 1 storage item created, key size is 32 bytes, value size is 16+16.
	pub const VotingBondBase: Balance = deposit(1, 64);
	// additional data per vote is 32 bytes (account id).
	pub const VotingBondFactor: Balance = deposit(0, 32);
	pub const TermDuration: BlockNumber = 7 * DAYS;
	pub const DesiredMembers: u32 = 13;
	pub const DesiredRunnersUp: u32 = 7;
	pub const ElectionsPhragmenPalletId: LockIdentifier = *b"phrelect";
}

// Make sure that there are no more than `MaxMembers` members elected via elections-phragmen.
const_assert!(DesiredMembers::get() <= CouncilMaxMembers::get());

impl pallet_elections_phragmen::Config for Runtime {
	type Event = Event;
	type PalletId = ElectionsPhragmenPalletId;
	type Currency = Balances;
	type ChangeMembers = Council;
	// NOTE: this implies that council's genesis members cannot be set directly and must come from
	// this module.
	type InitializeMembers = Council;
	type CurrencyToVote = U128CurrencyToVote;
	type CandidacyBond = CandidacyBond;
	type VotingBondBase = VotingBondBase;
	type VotingBondFactor = VotingBondFactor;
	type LoserCandidate = ();
	type KickedMember = ();
	type DesiredMembers = DesiredMembers;
	type DesiredRunnersUp = DesiredRunnersUp;
	type TermDuration = TermDuration;
	type WeightInfo = pallet_elections_phragmen::weights::SubstrateWeight<Runtime>;
}

parameter_types! {
	pub const TechnicalMotionDuration: BlockNumber = 5 * DAYS;
	pub const TechnicalMaxProposals: u32 = 100;
	pub const TechnicalMaxMembers: u32 = 100;
}

type TechnicalCollective = pallet_collective::Instance2;
impl pallet_collective::Config<TechnicalCollective> for Runtime {
	type Origin = Origin;
	type Proposal = Call;
	type Event = Event;
	type MotionDuration = TechnicalMotionDuration;
	type MaxProposals = TechnicalMaxProposals;
	type MaxMembers = TechnicalMaxMembers;
	type DefaultVote = pallet_collective::PrimeDefaultVote;
	type WeightInfo = pallet_collective::weights::SubstrateWeight<Runtime>;
}

type EnsureRootOrHalfCouncil = EnsureOneOf<
	AccountId,
	EnsureRoot<AccountId>,
	pallet_collective::EnsureProportionMoreThan<_1, _2, AccountId, CouncilCollective>
>;
impl pallet_membership::Config<pallet_membership::Instance1> for Runtime {
	type Event = Event;
	type AddOrigin = EnsureRootOrHalfCouncil;
	type RemoveOrigin = EnsureRootOrHalfCouncil;
	type SwapOrigin = EnsureRootOrHalfCouncil;
	type ResetOrigin = EnsureRootOrHalfCouncil;
	type PrimeOrigin = EnsureRootOrHalfCouncil;
	type MembershipInitialized = TechnicalCommittee;
	type MembershipChanged = TechnicalCommittee;
	type MaxMembers = TechnicalMaxMembers;
	type WeightInfo = pallet_membership::weights::SubstrateWeight<Runtime>;
}

parameter_types! {
	pub const ProposalBond: Permill = Permill::from_percent(5);
	pub const ProposalBondMinimum: Balance = 1 * DOLLARS;
	pub const SpendPeriod: BlockNumber = 1 * DAYS;
	pub const Burn: Permill = Permill::from_percent(50);
	pub const TipCountdown: BlockNumber = 1 * DAYS;
	pub const TipFindersFee: Percent = Percent::from_percent(20);
	pub const TipReportDepositBase: Balance = 1 * DOLLARS;
	pub const DataDepositPerByte: Balance = 1 * CENTS;
	pub const BountyDepositBase: Balance = 1 * DOLLARS;
	pub const BountyDepositPayoutDelay: BlockNumber = 1 * DAYS;
	pub const TreasuryPalletId: PalletId = PalletId(*b"py/trsry");
	pub const BountyUpdatePeriod: BlockNumber = 14 * DAYS;
	pub const MaximumReasonLength: u32 = 16384;
	pub const BountyCuratorDeposit: Permill = Permill::from_percent(50);
	pub const BountyValueMinimum: Balance = 5 * DOLLARS;
	pub const MaxApprovals: u32 = 100;
}

impl pallet_treasury::Config for Runtime {
	type PalletId = TreasuryPalletId;
	type Currency = Balances;
	type ApproveOrigin = EnsureOneOf<
		AccountId,
		EnsureRoot<AccountId>,
		pallet_collective::EnsureProportionAtLeast<_3, _5, AccountId, CouncilCollective>
	>;
	type RejectOrigin = EnsureOneOf<
		AccountId,
		EnsureRoot<AccountId>,
		pallet_collective::EnsureProportionMoreThan<_1, _2, AccountId, CouncilCollective>
	>;
	type Event = Event;
	type OnSlash = ();
	type ProposalBond = ProposalBond;
	type ProposalBondMinimum = ProposalBondMinimum;
	type SpendPeriod = SpendPeriod;
	type Burn = Burn;
	type BurnDestination = ();
	type SpendFunds = Bounties;
	type WeightInfo = pallet_treasury::weights::SubstrateWeight<Runtime>;
	type MaxApprovals = MaxApprovals;
}

impl pallet_bounties::Config for Runtime {
	type Event = Event;
	type BountyDepositBase = BountyDepositBase;
	type BountyDepositPayoutDelay = BountyDepositPayoutDelay;
	type BountyUpdatePeriod = BountyUpdatePeriod;
	type BountyCuratorDeposit = BountyCuratorDeposit;
	type BountyValueMinimum = BountyValueMinimum;
	type DataDepositPerByte = DataDepositPerByte;
	type MaximumReasonLength = MaximumReasonLength;
	type WeightInfo = pallet_bounties::weights::SubstrateWeight<Runtime>;
}

impl pallet_tips::Config for Runtime {
	type Event = Event;
	type DataDepositPerByte = DataDepositPerByte;
	type MaximumReasonLength = MaximumReasonLength;
	type Tippers = Elections;
	type TipCountdown = TipCountdown;
	type TipFindersFee = TipFindersFee;
	type TipReportDepositBase = TipReportDepositBase;
	type WeightInfo = pallet_tips::weights::SubstrateWeight<Runtime>;
}

parameter_types! {
	pub TombstoneDeposit: Balance = deposit(
		1,
		<pallet_contracts::Pallet<Runtime>>::contract_info_size(),
	);
	pub DepositPerContract: Balance = TombstoneDeposit::get();
	pub const DepositPerStorageByte: Balance = deposit(0, 1);
	pub const DepositPerStorageItem: Balance = deposit(1, 0);
	pub RentFraction: Perbill = Perbill::from_rational(1u32, 30 * DAYS);
	pub const SurchargeReward: Balance = 150 * MILLICENTS;
	pub const SignedClaimHandicap: u32 = 2;
	pub const MaxValueSize: u32 = 16 * 1024;
	// The lazy deletion runs inside on_initialize.
	pub DeletionWeightLimit: Weight = AVERAGE_ON_INITIALIZE_RATIO *
		RuntimeBlockWeights::get().max_block;
	// The weight needed for decoding the queue should be less or equal than a fifth
	// of the overall weight dedicated to the lazy deletion.
	pub DeletionQueueDepth: u32 = ((DeletionWeightLimit::get() / (
			<Runtime as pallet_contracts::Config>::WeightInfo::on_initialize_per_queue_item(1) -
			<Runtime as pallet_contracts::Config>::WeightInfo::on_initialize_per_queue_item(0)
		)) / 5) as u32;
	pub Schedule: pallet_contracts::Schedule<Runtime> = Default::default();
}

impl pallet_contracts::Config for Runtime {
	type Time = Timestamp;
	type Randomness = RandomnessCollectiveFlip;
	type Currency = Balances;
	type Event = Event;
	type RentPayment = ();
	type SignedClaimHandicap = SignedClaimHandicap;
	type TombstoneDeposit = TombstoneDeposit;
	type DepositPerContract = DepositPerContract;
	type DepositPerStorageByte = DepositPerStorageByte;
	type DepositPerStorageItem = DepositPerStorageItem;
	type RentFraction = RentFraction;
	type SurchargeReward = SurchargeReward;
	type CallStack = [pallet_contracts::Frame<Self>; 31];
	type WeightPrice = pallet_transaction_payment::Pallet<Self>;
	type WeightInfo = pallet_contracts::weights::SubstrateWeight<Self>;
	type ChainExtension = ();
	type DeletionQueueDepth = DeletionQueueDepth;
	type DeletionWeightLimit = DeletionWeightLimit;
	type Schedule = Schedule;
}

impl pallet_sudo::Config for Runtime {
	type Event = Event;
	type Call = Call;
}

parameter_types! {
	pub const ImOnlineUnsignedPriority: TransactionPriority = TransactionPriority::max_value();
	/// We prioritize im-online heartbeats over election solution submission.
	pub const StakingUnsignedPriority: TransactionPriority = TransactionPriority::max_value() / 2;
}

impl<LocalCall> frame_system::offchain::CreateSignedTransaction<LocalCall> for Runtime
	where
		Call: From<LocalCall>,
{
	fn create_transaction<C: frame_system::offchain::AppCrypto<Self::Public, Self::Signature>>(
		call: Call,
		public: <Signature as traits::Verify>::Signer,
		account: AccountId,
		nonce: Index,
	) -> Option<(Call, <UncheckedExtrinsic as traits::Extrinsic>::SignaturePayload)> {
		let tip = 0;
		// take the biggest period possible.
		let period = BlockHashCount::get()
			.checked_next_power_of_two()
			.map(|c| c / 2)
			.unwrap_or(2) as u64;
		let current_block = System::block_number()
			.saturated_into::<u64>()
			// The `System::block_number` is initialized with `n+1`,
			// so the actual block number is `n`.
			.saturating_sub(1);
		let era = Era::mortal(period, current_block);
		let extra = (
			frame_system::CheckSpecVersion::<Runtime>::new(),
			frame_system::CheckTxVersion::<Runtime>::new(),
			frame_system::CheckGenesis::<Runtime>::new(),
			frame_system::CheckEra::<Runtime>::from(era),
			frame_system::CheckNonce::<Runtime>::from(nonce),
			frame_system::CheckWeight::<Runtime>::new(),
			pallet_transaction_payment::ChargeTransactionPayment::<Runtime>::from(tip),
		);
		let raw_payload = SignedPayload::new(call, extra)
			.map_err(|e| {
				log::warn!("Unable to create signed payload: {:?}", e);
			})
			.ok()?;
		let signature = raw_payload
			.using_encoded(|payload| {
				C::sign(payload, public)
			})?;
		let address = Indices::unlookup(account);
		let (call, extra, _) = raw_payload.deconstruct();
		Some((call, (address, signature.into(), extra)))
	}
}

impl frame_system::offchain::SigningTypes for Runtime {
	type Public = <Signature as traits::Verify>::Signer;
	type Signature = Signature;
}

impl<C> frame_system::offchain::SendTransactionTypes<C> for Runtime where
	Call: From<C>,
{
	type Extrinsic = UncheckedExtrinsic;
	type OverarchingCall = Call;
}

impl pallet_im_online::Config for Runtime {
	type AuthorityId = ImOnlineId;
	type Event = Event;
	type NextSessionRotation = Babe;
	type ValidatorSet = Historical;
	type ReportUnresponsiveness = Offences;
	type UnsignedPriority = ImOnlineUnsignedPriority;
	type WeightInfo = pallet_im_online::weights::SubstrateWeight<Runtime>;
}

impl pallet_offences::Config for Runtime {
	type Event = Event;
	type IdentificationTuple = pallet_session::historical::IdentificationTuple<Self>;
	type OnOffenceHandler = Staking;
}

impl pallet_authority_discovery::Config for Runtime {}

impl pallet_grandpa::Config for Runtime {
	type Event = Event;
	type Call = Call;

	type KeyOwnerProofSystem = Historical;

	type KeyOwnerProof =
		<Self::KeyOwnerProofSystem as KeyOwnerProofSystem<(KeyTypeId, GrandpaId)>>::Proof;

	type KeyOwnerIdentification = <Self::KeyOwnerProofSystem as KeyOwnerProofSystem<(
		KeyTypeId,
		GrandpaId,
	)>>::IdentificationTuple;

	type HandleEquivocation =
		pallet_grandpa::EquivocationHandler<Self::KeyOwnerIdentification, Offences, ReportLongevity>;

	type WeightInfo = ();
}

parameter_types! {
	pub const BasicDeposit: Balance = 10 * DOLLARS;       // 258 bytes on-chain
	pub const FieldDeposit: Balance = 250 * CENTS;        // 66 bytes on-chain
	pub const SubAccountDeposit: Balance = 2 * DOLLARS;   // 53 bytes on-chain
	pub const MaxSubAccounts: u32 = 100;
	pub const MaxAdditionalFields: u32 = 100;
	pub const MaxRegistrars: u32 = 20;
}

impl pallet_identity::Config for Runtime {
	type Event = Event;
	type Currency = Balances;
	type BasicDeposit = BasicDeposit;
	type FieldDeposit = FieldDeposit;
	type SubAccountDeposit = SubAccountDeposit;
	type MaxSubAccounts = MaxSubAccounts;
	type MaxAdditionalFields = MaxAdditionalFields;
	type MaxRegistrars = MaxRegistrars;
	type Slashed = Treasury;
	type ForceOrigin = EnsureRootOrHalfCouncil;
	type RegistrarOrigin = EnsureRootOrHalfCouncil;
	type WeightInfo = pallet_identity::weights::SubstrateWeight<Runtime>;
}

parameter_types! {
	pub const ConfigDepositBase: Balance = 5 * DOLLARS;
	pub const FriendDepositFactor: Balance = 50 * CENTS;
	pub const MaxFriends: u16 = 9;
	pub const RecoveryDeposit: Balance = 5 * DOLLARS;
}

impl pallet_recovery::Config for Runtime {
	type Event = Event;
	type Call = Call;
	type Currency = Balances;
	type ConfigDepositBase = ConfigDepositBase;
	type FriendDepositFactor = FriendDepositFactor;
	type MaxFriends = MaxFriends;
	type RecoveryDeposit = RecoveryDeposit;
}

parameter_types! {
	pub const CandidateDeposit: Balance = 10 * DOLLARS;
	pub const WrongSideDeduction: Balance = 2 * DOLLARS;
	pub const MaxStrikes: u32 = 10;
	pub const RotationPeriod: BlockNumber = 80 * HOURS;
	pub const PeriodSpend: Balance = 500 * DOLLARS;
	pub const MaxLockDuration: BlockNumber = 36 * 30 * DAYS;
	pub const ChallengePeriod: BlockNumber = 7 * DAYS;
	pub const MaxCandidateIntake: u32 = 10;
	pub const SocietyPalletId: PalletId = PalletId(*b"py/socie");
}

impl pallet_society::Config for Runtime {
	type Event = Event;
	type PalletId = SocietyPalletId;
	type Currency = Balances;
	type Randomness = RandomnessCollectiveFlip;
	type CandidateDeposit = CandidateDeposit;
	type WrongSideDeduction = WrongSideDeduction;
	type MaxStrikes = MaxStrikes;
	type PeriodSpend = PeriodSpend;
	type MembershipChanged = ();
	type RotationPeriod = RotationPeriod;
	type MaxLockDuration = MaxLockDuration;
	type FounderSetOrigin = pallet_collective::EnsureProportionMoreThan<_1, _2, AccountId, CouncilCollective>;
	type SuspensionJudgementOrigin = pallet_society::EnsureFounder<Runtime>;
	type MaxCandidateIntake = MaxCandidateIntake;
	type ChallengePeriod = ChallengePeriod;
}

parameter_types! {
	pub const MinVestedTransfer: Balance = 100 * DOLLARS;
}

impl pallet_vesting::Config for Runtime {
	type Event = Event;
	type Currency = Balances;
	type BlockNumberToBalance = ConvertInto;
	type MinVestedTransfer = MinVestedTransfer;
	type WeightInfo = pallet_vesting::weights::SubstrateWeight<Runtime>;
}

impl pallet_mmr::Config for Runtime {
	const INDEXING_PREFIX: &'static [u8] = b"mmr";
	type Hashing = <Runtime as frame_system::Config>::Hashing;
	type Hash = <Runtime as frame_system::Config>::Hash;
	type LeafData = frame_system::Pallet<Self>;
	type OnNewRoot = ();
	type WeightInfo = ();
}

parameter_types! {
	pub const LotteryPalletId: PalletId = PalletId(*b"py/lotto");
	pub const MaxCalls: u32 = 10;
	pub const MaxGenerateRandom: u32 = 10;
}

impl pallet_lottery::Config for Runtime {
	type PalletId = LotteryPalletId;
	type Call = Call;
	type Currency = Balances;
	type Randomness = RandomnessCollectiveFlip;
	type Event = Event;
	type ManagerOrigin = EnsureRoot<AccountId>;
	type MaxCalls = MaxCalls;
	type ValidateCall = Lottery;
	type MaxGenerateRandom = MaxGenerateRandom;
	type WeightInfo = pallet_lottery::weights::SubstrateWeight<Runtime>;
}

parameter_types! {
	pub const AssetDeposit: Balance = 100 * DOLLARS;
	pub const ApprovalDeposit: Balance = 1 * DOLLARS;
	pub const StringLimit: u32 = 50;
	pub const MetadataDepositBase: Balance = 10 * DOLLARS;
	pub const MetadataDepositPerByte: Balance = 1 * DOLLARS;
}

impl pallet_assets::Config for Runtime {
	type Event = Event;
	type Balance = u64;
	type AssetId = u32;
	type Currency = Balances;
	type ForceOrigin = EnsureRoot<AccountId>;
	type AssetDeposit = AssetDeposit;
	type MetadataDepositBase = MetadataDepositBase;
	type MetadataDepositPerByte = MetadataDepositPerByte;
	type ApprovalDeposit = ApprovalDeposit;
	type StringLimit = StringLimit;
	type Freezer = ();
	type Extra = ();
	type WeightInfo = pallet_assets::weights::SubstrateWeight<Runtime>;
}

parameter_types! {
	pub IgnoredIssuance: Balance = Treasury::pot();
	pub const QueueCount: u32 = 300;
	pub const MaxQueueLen: u32 = 1000;
	pub const FifoQueueLen: u32 = 500;
	pub const Period: BlockNumber = 30 * DAYS;
	pub const MinFreeze: Balance = 100 * DOLLARS;
	pub const IntakePeriod: BlockNumber = 10;
	pub const MaxIntakeBids: u32 = 10;
}

impl pallet_gilt::Config for Runtime {
	type Event = Event;
	type Currency = Balances;
	type CurrencyBalance = Balance;
	type AdminOrigin = frame_system::EnsureRoot<AccountId>;
	type Deficit = ();
	type Surplus = ();
	type IgnoredIssuance = IgnoredIssuance;
	type QueueCount = QueueCount;
	type MaxQueueLen = MaxQueueLen;
	type FifoQueueLen = FifoQueueLen;
	type Period = Period;
	type MinFreeze = MinFreeze;
	type IntakePeriod = IntakePeriod;
	type MaxIntakeBids = MaxIntakeBids;
	type WeightInfo = pallet_gilt::weights::SubstrateWeight<Runtime>;
}

parameter_types! {
	pub const ClassDeposit: Balance = 100 * DOLLARS;
	pub const InstanceDeposit: Balance = 1 * DOLLARS;
	pub const KeyLimit: u32 = 32;
	pub const ValueLimit: u32 = 256;
}

impl pallet_uniques::Config for Runtime {
	type Event = Event;
	type ClassId = u32;
	type InstanceId = u32;
	type Currency = Balances;
	type ForceOrigin = frame_system::EnsureRoot<AccountId>;
	type ClassDeposit = ClassDeposit;
	type InstanceDeposit = InstanceDeposit;
	type MetadataDepositBase = MetadataDepositBase;
	type AttributeDepositBase = MetadataDepositBase;
	type DepositPerByte = MetadataDepositPerByte;
	type StringLimit = StringLimit;
	type KeyLimit = KeyLimit;
	type ValueLimit = ValueLimit;
	type WeightInfo = pallet_uniques::weights::SubstrateWeight<Runtime>;
}

impl pallet_transaction_storage::Config for Runtime {
	type Event = Event;
	type Currency = Balances;
	type Call = Call;
	type FeeDestination = ();
	type WeightInfo = pallet_transaction_storage::weights::SubstrateWeight<Runtime>;
}

construct_runtime!(
	pub enum Runtime where
		Block = Block,
		NodeBlock = node_primitives::Block,
		UncheckedExtrinsic = UncheckedExtrinsic
	{
		System: frame_system::{Pallet, Call, Config, Storage, Event<T>},
		Utility: pallet_utility::{Pallet, Call, Event},
		Babe: pallet_babe::{Pallet, Call, Storage, Config, ValidateUnsigned},
		Timestamp: pallet_timestamp::{Pallet, Call, Storage, Inherent},
		Authorship: pallet_authorship::{Pallet, Call, Storage, Inherent},
		Indices: pallet_indices::{Pallet, Call, Storage, Config<T>, Event<T>},
		Balances: pallet_balances::{Pallet, Call, Storage, Config<T>, Event<T>},
		TransactionPayment: pallet_transaction_payment::{Pallet, Storage},
		ElectionProviderMultiPhase: pallet_election_provider_multi_phase::{Pallet, Call, Storage, Event<T>, ValidateUnsigned},
		Staking: pallet_staking::{Pallet, Call, Config<T>, Storage, Event<T>},
		Session: pallet_session::{Pallet, Call, Storage, Event, Config<T>},
		Democracy: pallet_democracy::{Pallet, Call, Storage, Config<T>, Event<T>},
		Council: pallet_collective::<Instance1>::{Pallet, Call, Storage, Origin<T>, Event<T>, Config<T>},
		TechnicalCommittee: pallet_collective::<Instance2>::{Pallet, Call, Storage, Origin<T>, Event<T>, Config<T>},
		Elections: pallet_elections_phragmen::{Pallet, Call, Storage, Event<T>, Config<T>},
		TechnicalMembership: pallet_membership::<Instance1>::{Pallet, Call, Storage, Event<T>, Config<T>},
		Grandpa: pallet_grandpa::{Pallet, Call, Storage, Config, Event, ValidateUnsigned},
		Treasury: pallet_treasury::{Pallet, Call, Storage, Config, Event<T>},
		Contracts: pallet_contracts::{Pallet, Call, Storage, Event<T>},
		Sudo: pallet_sudo::{Pallet, Call, Config<T>, Storage, Event<T>},
		ImOnline: pallet_im_online::{Pallet, Call, Storage, Event<T>, ValidateUnsigned, Config<T>},
		AuthorityDiscovery: pallet_authority_discovery::{Pallet, Config},
		Offences: pallet_offences::{Pallet, Storage, Event},
		Historical: pallet_session_historical::{Pallet},
		RandomnessCollectiveFlip: pallet_randomness_collective_flip::{Pallet, Storage},
		Identity: pallet_identity::{Pallet, Call, Storage, Event<T>},
		Society: pallet_society::{Pallet, Call, Storage, Event<T>, Config<T>},
		Recovery: pallet_recovery::{Pallet, Call, Storage, Event<T>},
		Vesting: pallet_vesting::{Pallet, Call, Storage, Event<T>, Config<T>},
		Scheduler: pallet_scheduler::{Pallet, Call, Storage, Event<T>},
		Proxy: pallet_proxy::{Pallet, Call, Storage, Event<T>},
		Multisig: pallet_multisig::{Pallet, Call, Storage, Event<T>},
		Bounties: pallet_bounties::{Pallet, Call, Storage, Event<T>},
		Tips: pallet_tips::{Pallet, Call, Storage, Event<T>},
		Assets: pallet_assets::{Pallet, Call, Storage, Event<T>},
		Mmr: pallet_mmr::{Pallet, Storage},
		Lottery: pallet_lottery::{Pallet, Call, Storage, Event<T>},
		Gilt: pallet_gilt::{Pallet, Call, Storage, Event<T>, Config},
		Uniques: pallet_uniques::{Pallet, Call, Storage, Event<T>},
		TransactionStorage: pallet_transaction_storage::{Pallet, Call, Storage, Inherent, Config<T>, Event<T>},
	}
);

/// The address format for describing accounts.
pub type Address = sp_runtime::MultiAddress<AccountId, AccountIndex>;
/// Block header type as expected by this runtime.
pub type Header = generic::Header<BlockNumber, BlakeTwo256>;
/// Block type as expected by this runtime.
pub type Block = generic::Block<Header, UncheckedExtrinsic>;
/// A Block signed with a Justification
pub type SignedBlock = generic::SignedBlock<Block>;
/// BlockId type as expected by this runtime.
pub type BlockId = generic::BlockId<Block>;
/// The SignedExtension to the basic transaction logic.
///
/// When you change this, you **MUST** modify [`sign`] in `bin/node/testing/src/keyring.rs`!
///
/// [`sign`]: <../../testing/src/keyring.rs.html>
pub type SignedExtra = (
	frame_system::CheckSpecVersion<Runtime>,
	frame_system::CheckTxVersion<Runtime>,
	frame_system::CheckGenesis<Runtime>,
	frame_system::CheckEra<Runtime>,
	frame_system::CheckNonce<Runtime>,
	frame_system::CheckWeight<Runtime>,
	pallet_transaction_payment::ChargeTransactionPayment<Runtime>,
);
/// Unchecked extrinsic type as expected by this runtime.
pub type UncheckedExtrinsic = generic::UncheckedExtrinsic<Address, Call, Signature, SignedExtra>;
/// The payload being signed in transactions.
pub type SignedPayload = generic::SignedPayload<Call, SignedExtra>;
/// Extrinsic type that has already been checked.
pub type CheckedExtrinsic = generic::CheckedExtrinsic<AccountId, Call, SignedExtra>;
/// Executive: handles dispatch to the various modules.
pub type Executive = frame_executive::Executive<
	Runtime,
	Block,
	frame_system::ChainContext<Runtime>,
	Runtime,
	AllPallets,
	(),
>;

/// MMR helper types.
mod mmr {
	use super::Runtime;
	pub use pallet_mmr::primitives::*;

	pub type Leaf = <
		<Runtime as pallet_mmr::Config>::LeafData
		as
		LeafDataProvider
	>::LeafData;
	pub type Hash = <Runtime as pallet_mmr::Config>::Hash;
	pub type Hashing = <Runtime as pallet_mmr::Config>::Hashing;
}

impl_runtime_apis! {
	impl sp_api::Core<Block> for Runtime {
		fn version() -> RuntimeVersion {
			VERSION
		}

		fn execute_block(block: Block) {
			Executive::execute_block(block);
		}

		fn initialize_block(header: &<Block as BlockT>::Header) {
			Executive::initialize_block(header)
		}
	}

	impl sp_api::Metadata<Block> for Runtime {
		fn metadata() -> OpaqueMetadata {
			Runtime::metadata().into()
		}
	}

	impl sp_block_builder::BlockBuilder<Block> for Runtime {
		fn apply_extrinsic(extrinsic: <Block as BlockT>::Extrinsic) -> ApplyExtrinsicResult {
			Executive::apply_extrinsic(extrinsic)
		}

		fn finalize_block() -> <Block as BlockT>::Header {
			Executive::finalize_block()
		}

		fn inherent_extrinsics(data: InherentData) -> Vec<<Block as BlockT>::Extrinsic> {
			data.create_extrinsics()
		}

		fn check_inherents(block: Block, data: InherentData) -> CheckInherentsResult {
			data.check_extrinsics(&block)
		}
	}

	impl sp_transaction_pool::runtime_api::TaggedTransactionQueue<Block> for Runtime {
		fn validate_transaction(
			source: TransactionSource,
			tx: <Block as BlockT>::Extrinsic,
		) -> TransactionValidity {
			Executive::validate_transaction(source, tx)
		}
	}

	impl sp_offchain::OffchainWorkerApi<Block> for Runtime {
		fn offchain_worker(header: &<Block as BlockT>::Header) {
			Executive::offchain_worker(header)
		}
	}

	impl fg_primitives::GrandpaApi<Block> for Runtime {
		fn grandpa_authorities() -> GrandpaAuthorityList {
			Grandpa::grandpa_authorities()
		}

		fn submit_report_equivocation_unsigned_extrinsic(
			equivocation_proof: fg_primitives::EquivocationProof<
				<Block as BlockT>::Hash,
				NumberFor<Block>,
			>,
			key_owner_proof: fg_primitives::OpaqueKeyOwnershipProof,
		) -> Option<()> {
			let key_owner_proof = key_owner_proof.decode()?;

			Grandpa::submit_unsigned_equivocation_report(
				equivocation_proof,
				key_owner_proof,
			)
		}

		fn generate_key_ownership_proof(
			_set_id: fg_primitives::SetId,
			authority_id: GrandpaId,
		) -> Option<fg_primitives::OpaqueKeyOwnershipProof> {
			use codec::Encode;

			Historical::prove((fg_primitives::KEY_TYPE, authority_id))
				.map(|p| p.encode())
				.map(fg_primitives::OpaqueKeyOwnershipProof::new)
		}
	}

	impl sp_consensus_babe::BabeApi<Block> for Runtime {
		fn configuration() -> sp_consensus_babe::BabeGenesisConfiguration {
			// The choice of `c` parameter (where `1 - c` represents the
			// probability of a slot being empty), is done in accordance to the
			// slot duration and expected target block time, for safely
			// resisting network delays of maximum two seconds.
			// <https://research.web3.foundation/en/latest/polkadot/BABE/Babe/#6-practical-results>
			sp_consensus_babe::BabeGenesisConfiguration {
				slot_duration: Babe::slot_duration(),
				epoch_length: EpochDuration::get(),
				c: BABE_GENESIS_EPOCH_CONFIG.c,
				genesis_authorities: Babe::authorities(),
				randomness: Babe::randomness(),
				allowed_slots: BABE_GENESIS_EPOCH_CONFIG.allowed_slots,
			}
		}

		fn current_epoch_start() -> sp_consensus_babe::Slot {
			Babe::current_epoch_start()
		}

		fn current_epoch() -> sp_consensus_babe::Epoch {
			Babe::current_epoch()
		}

		fn next_epoch() -> sp_consensus_babe::Epoch {
			Babe::next_epoch()
		}

		fn generate_key_ownership_proof(
			_slot: sp_consensus_babe::Slot,
			authority_id: sp_consensus_babe::AuthorityId,
		) -> Option<sp_consensus_babe::OpaqueKeyOwnershipProof> {
			use codec::Encode;

			Historical::prove((sp_consensus_babe::KEY_TYPE, authority_id))
				.map(|p| p.encode())
				.map(sp_consensus_babe::OpaqueKeyOwnershipProof::new)
		}

		fn submit_report_equivocation_unsigned_extrinsic(
			equivocation_proof: sp_consensus_babe::EquivocationProof<<Block as BlockT>::Header>,
			key_owner_proof: sp_consensus_babe::OpaqueKeyOwnershipProof,
		) -> Option<()> {
			let key_owner_proof = key_owner_proof.decode()?;

			Babe::submit_unsigned_equivocation_report(
				equivocation_proof,
				key_owner_proof,
			)
		}
	}

	impl sp_authority_discovery::AuthorityDiscoveryApi<Block> for Runtime {
		fn authorities() -> Vec<AuthorityDiscoveryId> {
			AuthorityDiscovery::authorities()
		}
	}

	impl frame_system_rpc_runtime_api::AccountNonceApi<Block, AccountId, Index> for Runtime {
		fn account_nonce(account: AccountId) -> Index {
			System::account_nonce(account)
		}
	}

	impl pallet_contracts_rpc_runtime_api::ContractsApi<
		Block, AccountId, Balance, BlockNumber, Hash,
	>
		for Runtime
	{
		fn call(
			origin: AccountId,
			dest: AccountId,
			value: Balance,
			gas_limit: u64,
			input_data: Vec<u8>,
		) -> pallet_contracts_primitives::ContractExecResult {
			Contracts::bare_call(origin, dest, value, gas_limit, input_data, true)
		}

		fn instantiate(
			origin: AccountId,
			endowment: Balance,
			gas_limit: u64,
			code: pallet_contracts_primitives::Code<Hash>,
			data: Vec<u8>,
			salt: Vec<u8>,
		) -> pallet_contracts_primitives::ContractInstantiateResult<AccountId, BlockNumber>
		{
			Contracts::bare_instantiate(origin, endowment, gas_limit, code, data, salt, true, true)
		}

		fn get_storage(
			address: AccountId,
			key: [u8; 32],
		) -> pallet_contracts_primitives::GetStorageResult {
			Contracts::get_storage(address, key)
		}

		fn rent_projection(
			address: AccountId,
		) -> pallet_contracts_primitives::RentProjectionResult<BlockNumber> {
			Contracts::rent_projection(address)
		}
	}

	impl pallet_transaction_payment_rpc_runtime_api::TransactionPaymentApi<
		Block,
		Balance,
	> for Runtime {
		fn query_info(uxt: <Block as BlockT>::Extrinsic, len: u32) -> RuntimeDispatchInfo<Balance> {
			TransactionPayment::query_info(uxt, len)
		}
		fn query_fee_details(uxt: <Block as BlockT>::Extrinsic, len: u32) -> FeeDetails<Balance> {
			TransactionPayment::query_fee_details(uxt, len)
		}
	}

	impl pallet_mmr::primitives::MmrApi<
		Block,
		mmr::Hash,
	> for Runtime {
		fn generate_proof(leaf_index: u64)
			-> Result<(mmr::EncodableOpaqueLeaf, mmr::Proof<mmr::Hash>), mmr::Error>
		{
			Mmr::generate_proof(leaf_index)
				.map(|(leaf, proof)| (mmr::EncodableOpaqueLeaf::from_leaf(&leaf), proof))
		}

		fn verify_proof(leaf: mmr::EncodableOpaqueLeaf, proof: mmr::Proof<mmr::Hash>)
			-> Result<(), mmr::Error>
		{
			let leaf: mmr::Leaf = leaf
				.into_opaque_leaf()
				.try_decode()
				.ok_or(mmr::Error::Verify)?;
			Mmr::verify_leaf(leaf, proof)
		}

		fn verify_proof_stateless(
			root: mmr::Hash,
			leaf: mmr::EncodableOpaqueLeaf,
			proof: mmr::Proof<mmr::Hash>
		) -> Result<(), mmr::Error> {
			let node = mmr::DataOrHash::Data(leaf.into_opaque_leaf());
			pallet_mmr::verify_leaf_proof::<mmr::Hashing, _>(root, node, proof)
		}
	}

	impl sp_session::SessionKeys<Block> for Runtime {
		fn generate_session_keys(seed: Option<Vec<u8>>) -> Vec<u8> {
			SessionKeys::generate(seed)
		}

		fn decode_session_keys(
			encoded: Vec<u8>,
		) -> Option<Vec<(Vec<u8>, KeyTypeId)>> {
			SessionKeys::decode_into_raw_public_keys(&encoded)
		}
	}

	#[cfg(feature = "try-runtime")]
	impl frame_try_runtime::TryRuntime<Block> for Runtime {
		fn on_runtime_upgrade() -> Result<(Weight, Weight), sp_runtime::RuntimeString> {
			let weight = Executive::try_runtime_upgrade()?;
			Ok((weight, RuntimeBlockWeights::get().max_block))
		}
	}

	#[cfg(feature = "runtime-benchmarks")]
	impl frame_benchmarking::Benchmark<Block> for Runtime {
		fn dispatch_benchmark(
			config: frame_benchmarking::BenchmarkConfig
		) -> Result<Vec<frame_benchmarking::BenchmarkBatch>, sp_runtime::RuntimeString> {
			use frame_benchmarking::{Benchmarking, BenchmarkBatch, add_benchmark, TrackedStorageKey};
			// Trying to add benchmarks directly to the Session Pallet caused cyclic dependency
			// issues. To get around that, we separated the Session benchmarks into its own crate,
			// which is why we need these two lines below.
			use pallet_session_benchmarking::Pallet as SessionBench;
			use pallet_offences_benchmarking::Pallet as OffencesBench;
			use frame_system_benchmarking::Pallet as SystemBench;

			impl pallet_session_benchmarking::Config for Runtime {}
			impl pallet_offences_benchmarking::Config for Runtime {}
			impl frame_system_benchmarking::Config for Runtime {}

			let whitelist: Vec<TrackedStorageKey> = vec![
				// Block Number
				hex_literal::hex!("26aa394eea5630e07c48ae0c9558cef702a5c1b19ab7a04f536c519aca4983ac").to_vec().into(),
				// Total Issuance
				hex_literal::hex!("c2261276cc9d1f8598ea4b6a74b15c2f57c875e4cff74148e4628f264b974c80").to_vec().into(),
				// Execution Phase
				hex_literal::hex!("26aa394eea5630e07c48ae0c9558cef7ff553b5a9862a516939d82b3d3d8661a").to_vec().into(),
				// Event Count
				hex_literal::hex!("26aa394eea5630e07c48ae0c9558cef70a98fdbe9ce6c55837576c60c7af3850").to_vec().into(),
				// System Events
				hex_literal::hex!("26aa394eea5630e07c48ae0c9558cef780d41e5e16056765bc8461851072c9d7").to_vec().into(),
				// Treasury Account
				hex_literal::hex!("26aa394eea5630e07c48ae0c9558cef7b99d880ec681799c0cf30e8886371da95ecffd7b6c0f78751baa9d281e0bfa3a6d6f646c70792f74727372790000000000000000000000000000000000000000").to_vec().into(),
			];

			let mut batches = Vec::<BenchmarkBatch>::new();
			let params = (&config, &whitelist);

			add_benchmark!(params, batches, pallet_assets, Assets);
			add_benchmark!(params, batches, pallet_babe, Babe);
			add_benchmark!(params, batches, pallet_balances, Balances);
			add_benchmark!(params, batches, pallet_bounties, Bounties);
			add_benchmark!(params, batches, pallet_collective, Council);
			add_benchmark!(params, batches, pallet_contracts, Contracts);
			add_benchmark!(params, batches, pallet_democracy, Democracy);
			add_benchmark!(params, batches, pallet_election_provider_multi_phase, ElectionProviderMultiPhase);
			add_benchmark!(params, batches, pallet_elections_phragmen, Elections);
			add_benchmark!(params, batches, pallet_gilt, Gilt);
			add_benchmark!(params, batches, pallet_grandpa, Grandpa);
			add_benchmark!(params, batches, pallet_identity, Identity);
			add_benchmark!(params, batches, pallet_im_online, ImOnline);
			add_benchmark!(params, batches, pallet_indices, Indices);
			add_benchmark!(params, batches, pallet_lottery, Lottery);
			add_benchmark!(params, batches, pallet_membership, TechnicalMembership);
			add_benchmark!(params, batches, pallet_mmr, Mmr);
			add_benchmark!(params, batches, pallet_multisig, Multisig);
			add_benchmark!(params, batches, pallet_offences, OffencesBench::<Runtime>);
			add_benchmark!(params, batches, pallet_proxy, Proxy);
			add_benchmark!(params, batches, pallet_scheduler, Scheduler);
			add_benchmark!(params, batches, pallet_session, SessionBench::<Runtime>);
			add_benchmark!(params, batches, pallet_staking, Staking);
			add_benchmark!(params, batches, frame_system, SystemBench::<Runtime>);
			add_benchmark!(params, batches, pallet_timestamp, Timestamp);
			add_benchmark!(params, batches, pallet_tips, Tips);
			add_benchmark!(params, batches, pallet_transaction_storage, TransactionStorage);
			add_benchmark!(params, batches, pallet_treasury, Treasury);
			add_benchmark!(params, batches, pallet_uniques, Uniques);
			add_benchmark!(params, batches, pallet_utility, Utility);
			add_benchmark!(params, batches, pallet_vesting, Vesting);
			add_benchmark!(params, batches, pallet_election_provider_multi_phase, ElectionProviderMultiPhase);

			if batches.is_empty() { return Err("Benchmark not found for this pallet.".into()) }
			Ok(batches)
		}
	}
}

#[cfg(test)]
mod tests {
	use super::*;
	use frame_system::offchain::CreateSignedTransaction;

	#[test]
	fn validate_transaction_submitter_bounds() {
		fn is_submit_signed_transaction<T>() where
			T: CreateSignedTransaction<Call>,
		{}

		is_submit_signed_transaction::<Runtime>();
	}
}<|MERGE_RESOLUTION|>--- conflicted
+++ resolved
@@ -523,14 +523,8 @@
 	pub const SignedDepositBase: Balance = 1 * DOLLARS;
 	pub const SignedDepositByte: Balance = 1 * CENTS;
 
-<<<<<<< HEAD
-	// fallback: no need to do on-chain phragmen initially.
-	pub const Fallback: pallet_election_provider_multi_phase::FallbackStrategy =
-		pallet_election_provider_multi_phase::FallbackStrategy::Nothing;
-=======
 	// fallback: no on-chain fallback.
 	pub const Fallback: FallbackStrategy = FallbackStrategy::Nothing;
->>>>>>> 3a468906
 
 	pub SolutionImprovementThreshold: Perbill = Perbill::from_rational(1u32, 10_000);
 
