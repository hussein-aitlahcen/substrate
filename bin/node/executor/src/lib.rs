--- conflicted
+++ resolved
@@ -26,1236 +26,1235 @@
 	pub Executor,
 	node_runtime::api::dispatch,
 	node_runtime::native_version
-<<<<<<< HEAD
 );
-=======
-);
-
-#[cfg(test)]
-mod tests {
-	use sc_executor::error::Result;
-	use super::Executor;
-	use codec::{Encode, Decode, Joiner};
-	use frame_support::{
-		Hashable, StorageValue, StorageMap,
-		traits::Currency,
-		weights::{GetDispatchInfo, DispatchInfo, DispatchClass},
-	};
-	use sp_state_machine::TestExternalities as CoreTestExternalities;
-	use sp_core::{
-		Blake2Hasher, NeverNativeValue, NativeOrEncoded, map,
-		traits::{CodeExecutor, Externalities}, storage::{well_known_keys, Storage},
-	};
-	use sp_runtime::{
-		Fixed64, traits::{Header as HeaderT, Hash as HashT, Convert}, ApplyExtrinsicResult,
-		transaction_validity::InvalidTransaction,
-	};
-	use pallet_contracts::ContractAddressFor;
-	use sc_executor::{NativeExecutor, WasmExecutionMethod};
-	use frame_system::{EventRecord, Phase};
-	use node_runtime::{
-		Header, Block, UncheckedExtrinsic, CheckedExtrinsic, Call, Runtime, Balances, BuildStorage,
-		System, TransactionPayment, Event, TransferFee, TransactionBaseFee, TransactionByteFee,
-		WeightFeeCoefficient, constants::currency::*,
-	};
-	use node_runtime::impls::LinearWeightToFee;
-	use node_primitives::{Balance, Hash, BlockNumber};
-	use node_testing::keyring::*;
-	use wabt;
-
-	/// The wasm runtime code.
-	///
-	/// `compact` since it is after post-processing with wasm-gc which performs tree-shaking thus
-	/// making the binary slimmer. There is a convention to use compact version of the runtime
-	/// as canonical. This is why `native_executor_instance` also uses the compact version of the
-	/// runtime.
-	const COMPACT_CODE: &[u8] = node_runtime::WASM_BINARY;
-
-	/// The wasm runtime binary which hasn't undergone the compacting process.
-	///
-	/// The idea here is to pass it as the current runtime code to the executor so the executor will
-	/// have to execute provided wasm code instead of the native equivalent. This trick is used to
-	/// test code paths that differ between native and wasm versions.
-	const BLOATY_CODE: &[u8] = node_runtime::WASM_BINARY_BLOATY;
-
-	const GENESIS_HASH: [u8; 32] = [69u8; 32];
-
-	const VERSION: u32 = node_runtime::VERSION.spec_version;
-
-	type TestExternalities<H> = CoreTestExternalities<H, u64>;
-
-	fn sign(xt: CheckedExtrinsic) -> UncheckedExtrinsic {
-		node_testing::keyring::sign(xt, VERSION, GENESIS_HASH)
-	}
-
-	/// Default transfer fee
-	fn transfer_fee<E: Encode>(extrinsic: &E, fee_multiplier: Fixed64) -> Balance {
-		let length_fee = TransactionByteFee::get() * (extrinsic.encode().len() as Balance);
-
-		let weight = default_transfer_call().get_dispatch_info().weight;
-		let weight_fee = <Runtime as pallet_transaction_payment::Trait>::WeightToFee::convert(weight);
-
-		let base_fee = TransactionBaseFee::get();
-
-		 base_fee + fee_multiplier.saturated_multiply_accumulate(length_fee + weight_fee) + TransferFee::get()
-	}
-
-	fn default_transfer_call() -> pallet_balances::Call<Runtime> {
-		pallet_balances::Call::transfer::<Runtime>(bob().into(), 69 * DOLLARS)
-	}
-
-	fn xt() -> UncheckedExtrinsic {
-		sign(CheckedExtrinsic {
-			signed: Some((alice(), signed_extra(0, 0))),
-			function: Call::Balances(default_transfer_call()),
-		})
-	}
-
-	fn from_block_number(n: u32) -> Header {
-		Header::new(n, Default::default(), Default::default(), [69; 32].into(), Default::default())
-	}
-
-	fn executor() -> NativeExecutor<Executor> {
-		NativeExecutor::new(WasmExecutionMethod::Interpreted, None)
-	}
-
-	fn set_heap_pages<E: Externalities>(ext: &mut E, heap_pages: u64) {
-		ext.place_storage(well_known_keys::HEAP_PAGES.to_vec(), Some(heap_pages.encode()));
-	}
-
-	fn executor_call<
-		R:Decode + Encode + PartialEq,
-		NC: FnOnce() -> std::result::Result<R, String> + std::panic::UnwindSafe
-	>(
-		t: &mut TestExternalities<Blake2Hasher>,
-		method: &str,
-		data: &[u8],
-		use_native: bool,
-		native_call: Option<NC>,
-	) -> (Result<NativeOrEncoded<R>>, bool) {
-		let mut t = t.ext();
-		executor().call::<_, R, NC>(
-			&mut t,
-			method,
-			data,
-			use_native,
-			native_call,
-		)
-	}
-
-	#[test]
-	fn panic_execution_with_foreign_code_gives_error() {
-		let mut t = TestExternalities::<Blake2Hasher>::new_with_code(BLOATY_CODE, Storage {
-			top: map![
-				<pallet_balances::FreeBalance<Runtime>>::hashed_key_for(alice()) => {
-					69_u128.encode()
-				},
-				<pallet_balances::TotalIssuance<Runtime>>::hashed_key().to_vec() => {
-					69_u128.encode()
-				},
-				<pallet_indices::NextEnumSet<Runtime>>::hashed_key().to_vec() => {
-					0_u128.encode()
-				},
-				<frame_system::BlockHash<Runtime>>::hashed_key_for(0) => {
-					vec![0u8; 32]
-				}
-			],
-			children: map![],
-		});
-
-		let r = executor_call::<NeverNativeValue, fn() -> _>(
-			&mut t,
-			"Core_initialize_block",
-			&vec![].and(&from_block_number(1u32)),
-			true,
-			None,
-		).0;
-		assert!(r.is_ok());
-		let v = executor_call::<NeverNativeValue, fn() -> _>(
-			&mut t,
-			"BlockBuilder_apply_extrinsic",
-			&vec![].and(&xt()),
-			true,
-			None,
-		).0.unwrap();
-		let r = ApplyExtrinsicResult::decode(&mut &v.as_encoded()[..]).unwrap();
-		assert_eq!(r, Err(InvalidTransaction::Payment.into()));
-	}
-
-	#[test]
-	fn bad_extrinsic_with_native_equivalent_code_gives_error() {
-		let mut t = TestExternalities::<Blake2Hasher>::new_with_code(COMPACT_CODE, Storage {
-			top: map![
-				<pallet_balances::FreeBalance<Runtime>>::hashed_key_for(alice()) => {
-					69_u128.encode()
-				},
-				<pallet_balances::TotalIssuance<Runtime>>::hashed_key().to_vec() => {
-					69_u128.encode()
-				},
-				<pallet_indices::NextEnumSet<Runtime>>::hashed_key().to_vec() => {
-					0_u128.encode()
-				},
-				<frame_system::BlockHash<Runtime>>::hashed_key_for(0) => {
-					vec![0u8; 32]
-				}
-			],
-			children: map![],
-		});
-
-		let r = executor_call::<NeverNativeValue, fn() -> _>(
-			&mut t,
-			"Core_initialize_block",
-			&vec![].and(&from_block_number(1u32)),
-			true,
-			None,
-		).0;
-		assert!(r.is_ok());
-		let v = executor_call::<NeverNativeValue, fn() -> _>(
-			&mut t,
-			"BlockBuilder_apply_extrinsic",
-			&vec![].and(&xt()),
-			true,
-			None,
-		).0.unwrap();
-		let r = ApplyExtrinsicResult::decode(&mut &v.as_encoded()[..]).unwrap();
-		assert_eq!(r, Err(InvalidTransaction::Payment.into()));
-	}
-
-	#[test]
-	fn successful_execution_with_native_equivalent_code_gives_ok() {
-		let mut t = TestExternalities::<Blake2Hasher>::new_with_code(COMPACT_CODE, Storage {
-			top: map![
-				<pallet_balances::FreeBalance<Runtime>>::hashed_key_for(alice()) => {
-					(111 * DOLLARS).encode()
-				},
-				<pallet_balances::TotalIssuance<Runtime>>::hashed_key().to_vec() => {
-					(111 * DOLLARS).encode()
-				},
-				<pallet_indices::NextEnumSet<Runtime>>::hashed_key().to_vec() => vec![0u8; 16],
-				<frame_system::BlockHash<Runtime>>::hashed_key_for(0) => vec![0u8; 32]
-			],
-			children: map![],
-		});
-
-		let r = executor_call::<NeverNativeValue, fn() -> _>(
-			&mut t,
-			"Core_initialize_block",
-			&vec![].and(&from_block_number(1u32)),
-			true,
-			None,
-		).0;
-		assert!(r.is_ok());
-
-		let fm = t.execute_with(TransactionPayment::next_fee_multiplier);
-
-		let r = executor_call::<NeverNativeValue, fn() -> _>(
-			&mut t,
-			"BlockBuilder_apply_extrinsic",
-			&vec![].and(&xt()),
-			true,
-			None,
-		).0;
-		assert!(r.is_ok());
-
-		t.execute_with(|| {
-			assert_eq!(Balances::total_balance(&alice()), 42 * DOLLARS - transfer_fee(&xt(), fm));
-			assert_eq!(Balances::total_balance(&bob()), 69 * DOLLARS);
-		});
-	}
-
-	#[test]
-	fn successful_execution_with_foreign_code_gives_ok() {
-		let mut t = TestExternalities::<Blake2Hasher>::new_with_code(BLOATY_CODE, Storage {
-			top: map![
-				<pallet_balances::FreeBalance<Runtime>>::hashed_key_for(alice()) => {
-					(111 * DOLLARS).encode()
-				},
-				<pallet_balances::TotalIssuance<Runtime>>::hashed_key().to_vec() => {
-					(111 * DOLLARS).encode()
-				},
-				<pallet_indices::NextEnumSet<Runtime>>::hashed_key().to_vec() => vec![0u8; 16],
-				<frame_system::BlockHash<Runtime>>::hashed_key_for(0) => vec![0u8; 32]
-			],
-			children: map![],
-		});
-
-		let r = executor_call::<NeverNativeValue, fn() -> _>(
-			&mut t,
-			"Core_initialize_block",
-			&vec![].and(&from_block_number(1u32)),
-			true,
-			None,
-		).0;
-		assert!(r.is_ok());
-
-		let fm = t.execute_with(TransactionPayment::next_fee_multiplier);
-
-		let r = executor_call::<NeverNativeValue, fn() -> _>(
-			&mut t,
-			"BlockBuilder_apply_extrinsic",
-			&vec![].and(&xt()),
-			true,
-			None,
-		).0;
-		assert!(r.is_ok());
-
-		t.execute_with(|| {
-			assert_eq!(Balances::total_balance(&alice()), 42 * DOLLARS - transfer_fee(&xt(), fm));
-			assert_eq!(Balances::total_balance(&bob()), 69 * DOLLARS);
-		});
-	}
-
-	fn new_test_ext(code: &[u8], support_changes_trie: bool) -> TestExternalities<Blake2Hasher> {
-		let mut ext = TestExternalities::new_with_code(
-			code,
-			node_testing::genesis::config(support_changes_trie, Some(code)).build_storage().unwrap(),
-		);
-		ext.changes_trie_storage().insert(0, GENESIS_HASH.into(), Default::default());
-		ext
-	}
-
-	fn construct_block(
-		env: &mut TestExternalities<Blake2Hasher>,
-		number: BlockNumber,
-		parent_hash: Hash,
-		extrinsics: Vec<CheckedExtrinsic>,
-	) -> (Vec<u8>, Hash) {
-		use sp_trie::{TrieConfiguration, trie_types::Layout};
-
-		// sign extrinsics.
-		let extrinsics = extrinsics.into_iter().map(sign).collect::<Vec<_>>();
-
-		// calculate the header fields that we can.
-		let extrinsics_root = Layout::<Blake2Hasher>::ordered_trie_root(
-				extrinsics.iter().map(Encode::encode)
-			).to_fixed_bytes()
-			.into();
-
-		let header = Header {
-			parent_hash,
-			number,
-			extrinsics_root,
-			state_root: Default::default(),
-			digest: Default::default(),
-		};
-
-		// execute the block to get the real header.
-		executor_call::<NeverNativeValue, fn() -> _>(
-			env,
-			"Core_initialize_block",
-			&header.encode(),
-			true,
-			None,
-		).0.unwrap();
-
-		for i in extrinsics.iter() {
-			executor_call::<NeverNativeValue, fn() -> _>(
-				env,
-				"BlockBuilder_apply_extrinsic",
-				&i.encode(),
-				true,
-				None,
-			).0.unwrap();
-		}
-
-		let header = match executor_call::<NeverNativeValue, fn() -> _>(
-			env,
-			"BlockBuilder_finalize_block",
-			&[0u8;0],
-			true,
-			None,
-		).0.unwrap() {
-			NativeOrEncoded::Native(_) => unreachable!(),
-			NativeOrEncoded::Encoded(h) => Header::decode(&mut &h[..]).unwrap(),
-		};
-
-		let hash = header.blake2_256();
-		(Block { header, extrinsics }.encode(), hash.into())
-	}
-
-	fn changes_trie_block() -> (Vec<u8>, Hash) {
-		construct_block(
-			&mut new_test_ext(COMPACT_CODE, true),
-			1,
-			GENESIS_HASH.into(),
-			vec![
-				CheckedExtrinsic {
-					signed: None,
-					function: Call::Timestamp(pallet_timestamp::Call::set(42 * 1000)),
-				},
-				CheckedExtrinsic {
-					signed: Some((alice(), signed_extra(0, 0))),
-					function: Call::Balances(pallet_balances::Call::transfer(bob().into(), 69 * DOLLARS)),
-				},
-			]
-		)
-	}
-
-	// block 1 and 2 must be created together to ensure transactions are only signed once (since they
-	// are not guaranteed to be deterministic) and to ensure that the correct state is propagated
-	// from block1's execution to block2 to derive the correct storage_root.
-	fn blocks() -> ((Vec<u8>, Hash), (Vec<u8>, Hash)) {
-		let mut t = new_test_ext(COMPACT_CODE, false);
-		let block1 = construct_block(
-			&mut t,
-			1,
-			GENESIS_HASH.into(),
-			vec![
-				CheckedExtrinsic {
-					signed: None,
-					function: Call::Timestamp(pallet_timestamp::Call::set(42 * 1000)),
-				},
-				CheckedExtrinsic {
-					signed: Some((alice(), signed_extra(0, 0))),
-					function: Call::Balances(pallet_balances::Call::transfer(bob().into(), 69 * DOLLARS)),
-				},
-			]
-		);
-		let block2 = construct_block(
-			&mut t,
-			2,
-			block1.1.clone(),
-			vec![
-				CheckedExtrinsic {
-					signed: None,
-					function: Call::Timestamp(pallet_timestamp::Call::set(52 * 1000)),
-				},
-				CheckedExtrinsic {
-					signed: Some((bob(), signed_extra(0, 0))),
-					function: Call::Balances(pallet_balances::Call::transfer(alice().into(), 5 * DOLLARS)),
-				},
-				CheckedExtrinsic {
-					signed: Some((alice(), signed_extra(1, 0))),
-					function: Call::Balances(pallet_balances::Call::transfer(bob().into(), 15 * DOLLARS)),
-				}
-			]
-		);
-
-		// session change => consensus authorities change => authorities change digest item appears
-		let digest = Header::decode(&mut &block2.0[..]).unwrap().digest;
-		assert_eq!(digest.logs().len(), 0);
-
-		(block1, block2)
-	}
-
-	fn block_with_size(time: u64, nonce: u32, size: usize) -> (Vec<u8>, Hash) {
-		construct_block(
-			&mut new_test_ext(COMPACT_CODE, false),
-			1,
-			GENESIS_HASH.into(),
-			vec![
-				CheckedExtrinsic {
-					signed: None,
-					function: Call::Timestamp(pallet_timestamp::Call::set(time * 1000)),
-				},
-				CheckedExtrinsic {
-					signed: Some((alice(), signed_extra(nonce, 0))),
-					function: Call::System(frame_system::Call::remark(vec![0; size])),
-				}
-			]
-		)
-	}
-
-	#[test]
-	fn full_native_block_import_works() {
-		let mut t = new_test_ext(COMPACT_CODE, false);
-
-		let (block1, block2) = blocks();
-
-		let mut alice_last_known_balance: Balance = Default::default();
-		let mut fm = t.execute_with(TransactionPayment::next_fee_multiplier);
-
-		executor_call::<NeverNativeValue, fn() -> _>(
-			&mut t,
-			"Core_execute_block",
-			&block1.0,
-			true,
-			None,
-		).0.unwrap();
-
-		t.execute_with(|| {
-			assert_eq!(Balances::total_balance(&alice()), 42 * DOLLARS - transfer_fee(&xt(), fm));
-			assert_eq!(Balances::total_balance(&bob()), 169 * DOLLARS);
-			alice_last_known_balance = Balances::total_balance(&alice());
-			let events = vec![
-				EventRecord {
-					phase: Phase::ApplyExtrinsic(0),
-					event: Event::system(frame_system::Event::ExtrinsicSuccess(
-						DispatchInfo { weight: 10000, class: DispatchClass::Operational, pays_fee: true }
-					)),
-					topics: vec![],
-				},
-				EventRecord {
-					phase: Phase::ApplyExtrinsic(1),
-					event: Event::pallet_treasury(pallet_treasury::RawEvent::Deposit(1984800000000)),
-					topics: vec![],
-				},
-				EventRecord {
-					phase: Phase::ApplyExtrinsic(1),
-					event: Event::pallet_balances(pallet_balances::RawEvent::Transfer(
-						alice().into(),
-						bob().into(),
-						69 * DOLLARS,
-						1 * CENTS,
-					)),
-					topics: vec![],
-				},
-				EventRecord {
-					phase: Phase::ApplyExtrinsic(1),
-					event: Event::system(frame_system::Event::ExtrinsicSuccess(
-						DispatchInfo { weight: 1000000, class: DispatchClass::Normal, pays_fee: true }
-					)),
-					topics: vec![],
-				},
-			];
-			assert_eq!(System::events(), events);
-		});
-
-		fm = t.execute_with(TransactionPayment::next_fee_multiplier);
-
-		executor_call::<NeverNativeValue, fn() -> _>(
-			&mut t,
-			"Core_execute_block",
-			&block2.0,
-			true,
-			None,
-		).0.unwrap();
-
-		t.execute_with(|| {
-			assert_eq!(
-				Balances::total_balance(&alice()),
-				alice_last_known_balance - 10 * DOLLARS - transfer_fee(&xt(), fm),
-			);
-			assert_eq!(
-				Balances::total_balance(&bob()),
-				179 * DOLLARS - transfer_fee(&xt(), fm),
-			);
-			let events = vec![
-				EventRecord {
-					phase: Phase::ApplyExtrinsic(0),
-					event: Event::system(frame_system::Event::ExtrinsicSuccess(
-						DispatchInfo { weight: 10000, class: DispatchClass::Operational, pays_fee: true }
-					)),
-					topics: vec![],
-				},
-				EventRecord {
-					phase: Phase::ApplyExtrinsic(1),
-					event: Event::pallet_treasury(pallet_treasury::RawEvent::Deposit(1984788199392)),
-					topics: vec![],
-				},
-				EventRecord {
-					phase: Phase::ApplyExtrinsic(1),
-					event: Event::pallet_balances(
-						pallet_balances::RawEvent::Transfer(
-							bob().into(),
-							alice().into(),
-							5 * DOLLARS,
-							1 * CENTS,
-						)
-					),
-					topics: vec![],
-				},
-				EventRecord {
-					phase: Phase::ApplyExtrinsic(1),
-					event: Event::system(frame_system::Event::ExtrinsicSuccess(
-						DispatchInfo { weight: 1000000, class: DispatchClass::Normal, pays_fee: true }
-					)),
-					topics: vec![],
-				},
-				EventRecord {
-					phase: Phase::ApplyExtrinsic(2),
-					event: Event::pallet_treasury(pallet_treasury::RawEvent::Deposit(1984788199392)),
-					topics: vec![],
-				},
-				EventRecord {
-					phase: Phase::ApplyExtrinsic(2),
-					event: Event::pallet_balances(
-						pallet_balances::RawEvent::Transfer(
-							alice().into(),
-							bob().into(),
-							15 * DOLLARS,
-							1 * CENTS,
-						)
-					),
-					topics: vec![],
-				},
-				EventRecord {
-					phase: Phase::ApplyExtrinsic(2),
-					event: Event::system(frame_system::Event::ExtrinsicSuccess(
-						DispatchInfo { weight: 1000000, class: DispatchClass::Normal, pays_fee: true }
-					)),
-					topics: vec![],
-				},
-			];
-			assert_eq!(System::events(), events);
-		});
-	}
-
-	#[test]
-	fn full_wasm_block_import_works() {
-		let mut t = new_test_ext(COMPACT_CODE, false);
-
-		let (block1, block2) = blocks();
-
-		let mut alice_last_known_balance: Balance = Default::default();
-		let mut fm = t.execute_with(TransactionPayment::next_fee_multiplier);
-
-		executor_call::<NeverNativeValue, fn() -> _>(
-			&mut t,
-			"Core_execute_block",
-			&block1.0,
-			false,
-			None,
-		).0.unwrap();
-
-		t.execute_with(|| {
-			assert_eq!(Balances::total_balance(&alice()), 42 * DOLLARS - transfer_fee(&xt(), fm));
-			assert_eq!(Balances::total_balance(&bob()), 169 * DOLLARS);
-			alice_last_known_balance = Balances::total_balance(&alice());
-		});
-
-		fm = t.execute_with(TransactionPayment::next_fee_multiplier);
-
-		executor_call::<NeverNativeValue, fn() -> _>(
-			&mut t,
-			"Core_execute_block",
-			&block2.0,
-			false,
-			None,
-		).0.unwrap();
-
-		t.execute_with(|| {
-			assert_eq!(
-				Balances::total_balance(&alice()),
-				alice_last_known_balance - 10 * DOLLARS - transfer_fee(&xt(), fm),
-			);
-			assert_eq!(
-				Balances::total_balance(&bob()),
-				179 * DOLLARS - 1 * transfer_fee(&xt(), fm),
-			);
-		});
-	}
-
-	const CODE_TRANSFER: &str = r#"
-(module
-	;; ext_call(
-	;;    callee_ptr: u32,
-	;;    callee_len: u32,
-	;;    gas: u64,
-	;;    value_ptr: u32,
-	;;    value_len: u32,
-	;;    input_data_ptr: u32,
-	;;    input_data_len: u32
-	;; ) -> u32
-	(import "env" "ext_call" (func $ext_call (param i32 i32 i64 i32 i32 i32 i32) (result i32)))
-	(import "env" "ext_scratch_size" (func $ext_scratch_size (result i32)))
-	(import "env" "ext_scratch_read" (func $ext_scratch_read (param i32 i32 i32)))
-	(import "env" "memory" (memory 1 1))
-	(func (export "deploy")
-	)
-	(func (export "call")
-		(block $fail
-			;; load and check the input data (which is stored in the scratch buffer).
-			;; fail if the input size is not != 4
-			(br_if $fail
-				(i32.ne
-					(i32.const 4)
-					(call $ext_scratch_size)
-				)
-			)
-
-			(call $ext_scratch_read
-				(i32.const 0)
-				(i32.const 0)
-				(i32.const 4)
-			)
-
-
-			(br_if $fail
-				(i32.ne
-					(i32.load8_u (i32.const 0))
-					(i32.const 0)
-				)
-			)
-			(br_if $fail
-				(i32.ne
-					(i32.load8_u (i32.const 1))
-					(i32.const 1)
-				)
-			)
-			(br_if $fail
-				(i32.ne
-					(i32.load8_u (i32.const 2))
-					(i32.const 2)
-				)
-			)
-			(br_if $fail
-				(i32.ne
-					(i32.load8_u (i32.const 3))
-					(i32.const 3)
-				)
-			)
-
-			(drop
-				(call $ext_call
-					(i32.const 4)  ;; Pointer to "callee" address.
-					(i32.const 32)  ;; Length of "callee" address.
-					(i64.const 0)  ;; How much gas to devote for the execution. 0 = all.
-					(i32.const 36)  ;; Pointer to the buffer with value to transfer
-					(i32.const 16)   ;; Length of the buffer with value to transfer.
-					(i32.const 0)   ;; Pointer to input data buffer address
-					(i32.const 0)   ;; Length of input data buffer
-				)
-			)
-
-			(return)
-		)
-		unreachable
-	)
-	;; Destination AccountId to transfer the funds.
-	;; Represented by H256 (32 bytes long) in little endian.
-	(data (i32.const 4)
-		"\09\00\00\00\00\00\00\00\00\00\00\00\00\00\00\00\00\00\00\00\00\00\00\00\00\00\00\00\00\00"
-		"\00\00\00\00\00\00\00\00\00\00\00\00\00\00\00\00\00\00\00\00\00\00\00\00\00\00\00\00\00\00"
-		"\00\00\00\00"
-	)
-	;; Amount of value to transfer.
-	;; Represented by u128 (16 bytes long) in little endian.
-	(data (i32.const 36)
-		"\06\00\00\00\00\00\00\00\00\00\00\00\00\00\00\00\00\00\00\00\00\00\00\00\00\00\00\00\00\00"
-		"\00\00"
-	)
-)
-"#;
-
-	#[test]
-	fn deploying_wasm_contract_should_work() {
-		let transfer_code = wabt::wat2wasm(CODE_TRANSFER).unwrap();
-		let transfer_ch = <Runtime as frame_system::Trait>::Hashing::hash(&transfer_code);
-
-		let addr = <Runtime as pallet_contracts::Trait>::DetermineContractAddress::contract_address_for(
-			&transfer_ch,
-			&[],
-			&charlie(),
-		);
-
-		let b = construct_block(
-			&mut new_test_ext(COMPACT_CODE, false),
-			1,
-			GENESIS_HASH.into(),
-			vec![
-				CheckedExtrinsic {
-					signed: None,
-					function: Call::Timestamp(pallet_timestamp::Call::set(42 * 1000)),
-				},
-				CheckedExtrinsic {
-					signed: Some((charlie(), signed_extra(0, 0))),
-					function: Call::Contracts(
-						pallet_contracts::Call::put_code::<Runtime>(10_000, transfer_code)
-					),
-				},
-				CheckedExtrinsic {
-					signed: Some((charlie(), signed_extra(1, 0))),
-					function: Call::Contracts(
-						pallet_contracts::Call::instantiate::<Runtime>(1 * DOLLARS, 10_000, transfer_ch, Vec::new())
-					),
-				},
-				CheckedExtrinsic {
-					signed: Some((charlie(), signed_extra(2, 0))),
-					function: Call::Contracts(
-						pallet_contracts::Call::call::<Runtime>(
-							pallet_indices::address::Address::Id(addr.clone()),
-							10,
-							10_000,
-							vec![0x00, 0x01, 0x02, 0x03]
-						)
-					),
-				},
-			]
-		);
-
-		let mut t = new_test_ext(COMPACT_CODE, false);
-
-		executor_call::<NeverNativeValue, fn() -> _>(
-			&mut t,
-			"Core_execute_block",
-			&b.0,
-			false,
-			None,
-		).0.unwrap();
-
-		t.execute_with(|| {
-			// Verify that the contract constructor worked well and code of TRANSFER contract is actually deployed.
-			assert_eq!(
-				&pallet_contracts::ContractInfoOf::<Runtime>::get(addr)
-					.and_then(|c| c.get_alive())
-					.unwrap()
-					.code_hash,
-				&transfer_ch
-			);
-		});
-	}
-
-	#[test]
-	fn wasm_big_block_import_fails() {
-		let mut t = new_test_ext(COMPACT_CODE, false);
-
-		set_heap_pages(&mut t.ext(), 4);
-
-		let result = executor_call::<NeverNativeValue, fn() -> _>(
-			&mut t,
-			"Core_execute_block",
-			&block_with_size(42, 0, 120_000).0,
-			false,
-			None,
-		).0;
-		assert!(result.is_err()); // Err(Wasmi(Trap(Trap { kind: Host(AllocatorOutOfSpace) })))
-	}
-
-	#[test]
-	fn native_big_block_import_succeeds() {
-		let mut t = new_test_ext(COMPACT_CODE, false);
-
-		executor_call::<NeverNativeValue, fn() -> _>(
-			&mut t,
-			"Core_execute_block",
-			&block_with_size(42, 0, 120_000).0,
-			true,
-			None,
-		).0.unwrap();
-	}
-
-	#[test]
-	fn native_big_block_import_fails_on_fallback() {
-		let mut t = new_test_ext(COMPACT_CODE, false);
-
-		assert!(
-			executor_call::<NeverNativeValue, fn() -> _>(
-				&mut t,
-				"Core_execute_block",
-				&block_with_size(42, 0, 120_000).0,
-				false,
-				None,
-			).0.is_err()
-		);
-	}
-
-	#[test]
-	fn panic_execution_gives_error() {
-		let mut t = TestExternalities::<Blake2Hasher>::new_with_code(BLOATY_CODE, Storage {
-			top: map![
-				<pallet_balances::FreeBalance<Runtime>>::hashed_key_for(alice()) => {
-					0_u128.encode()
-				},
-				<pallet_balances::TotalIssuance<Runtime>>::hashed_key().to_vec() => {
-					0_u128.encode()
-				},
-				<pallet_indices::NextEnumSet<Runtime>>::hashed_key().to_vec() => vec![0u8; 16],
-				<frame_system::BlockHash<Runtime>>::hashed_key_for(0) => vec![0u8; 32]
-			],
-			children: map![],
-		});
-
-		let r = executor_call::<NeverNativeValue, fn() -> _>(
-			&mut t,
-			"Core_initialize_block",
-			&vec![].and(&from_block_number(1u32)),
-			false,
-			None,
-		).0;
-		assert!(r.is_ok());
-		let r = executor_call::<NeverNativeValue, fn() -> _>(
-			&mut t,
-			"BlockBuilder_apply_extrinsic",
-			&vec![].and(&xt()),
-			false,
-			None,
-		).0.unwrap().into_encoded();
-		let r = ApplyExtrinsicResult::decode(&mut &r[..]).unwrap();
-		assert_eq!(r, Err(InvalidTransaction::Payment.into()));
-	}
-
-	#[test]
-	fn successful_execution_gives_ok() {
-		let mut t = TestExternalities::<Blake2Hasher>::new_with_code(COMPACT_CODE, Storage {
-			top: map![
-				<pallet_balances::FreeBalance<Runtime>>::hashed_key_for(alice()) => {
-					(111 * DOLLARS).encode()
-				},
-				<pallet_balances::TotalIssuance<Runtime>>::hashed_key().to_vec() => {
-					(111 * DOLLARS).encode()
-				},
-				<pallet_indices::NextEnumSet<Runtime>>::hashed_key().to_vec() => vec![0u8; 16],
-				<frame_system::BlockHash<Runtime>>::hashed_key_for(0) => vec![0u8; 32]
-			],
-			children: map![],
-		});
-
-		let r = executor_call::<NeverNativeValue, fn() -> _>(
-			&mut t,
-			"Core_initialize_block",
-			&vec![].and(&from_block_number(1u32)),
-			false,
-			None,
-		).0;
-		assert!(r.is_ok());
-		let fm = t.execute_with(TransactionPayment::next_fee_multiplier);
-		let r = executor_call::<NeverNativeValue, fn() -> _>(
-			&mut t,
-			"BlockBuilder_apply_extrinsic",
-			&vec![].and(&xt()),
-			false,
-			None,
-		).0.unwrap().into_encoded();
-		ApplyExtrinsicResult::decode(&mut &r[..])
-			.unwrap()
-			.expect("Extrinsic could be applied")
-			.expect("Extrinsic did not fail");
-
-		t.execute_with(|| {
-			assert_eq!(Balances::total_balance(&alice()), 42 * DOLLARS - 1 * transfer_fee(&xt(), fm));
-			assert_eq!(Balances::total_balance(&bob()), 69 * DOLLARS);
-		});
-	}
-
-	#[test]
-	fn full_native_block_import_works_with_changes_trie() {
-		let block1 = changes_trie_block();
-		let block_data = block1.0;
-		let block = Block::decode(&mut &block_data[..]).unwrap();
-
-		let mut t = new_test_ext(COMPACT_CODE, true);
-		executor_call::<NeverNativeValue, fn() -> _>(
-			&mut t,
-			"Core_execute_block",
-			&block.encode(),
-			true,
-			None,
-		).0.unwrap();
-
-		assert!(t.ext().storage_changes_root(&GENESIS_HASH.encode()).unwrap().is_some());
-	}
-
-	#[test]
-	fn full_wasm_block_import_works_with_changes_trie() {
-		let block1 = changes_trie_block();
-
-		let mut t = new_test_ext(COMPACT_CODE, true);
-		executor_call::<NeverNativeValue, fn() -> _>(
-			&mut t,
-			"Core_execute_block",
-			&block1.0,
-			false,
-			None,
-		).0.unwrap();
-
-		assert!(t.ext().storage_changes_root(&GENESIS_HASH.encode()).unwrap().is_some());
-	}
-
-	#[test]
-	fn should_import_block_with_test_client() {
-		use node_testing::client::{
-			ClientExt, TestClientBuilderExt, TestClientBuilder, sp_consensus::BlockOrigin
-		};
-
-		let client = TestClientBuilder::new().build();
-		let block1 = changes_trie_block();
-		let block_data = block1.0;
-		let block = node_primitives::Block::decode(&mut &block_data[..]).unwrap();
-
-		client.import(BlockOrigin::Own, block).unwrap();
-	}
-
-
-	#[test]
-	fn fee_multiplier_increases_and_decreases_on_big_weight() {
-		let mut t = new_test_ext(COMPACT_CODE, false);
-
-		// initial fee multiplier must be zero
-		let mut prev_multiplier = Fixed64::from_parts(0);
-
-		t.execute_with(|| {
-			assert_eq!(TransactionPayment::next_fee_multiplier(), prev_multiplier);
-		});
-
-		let mut tt = new_test_ext(COMPACT_CODE, false);
-
-		// big one in terms of weight.
-		let block1 = construct_block(
-			&mut tt,
-			1,
-			GENESIS_HASH.into(),
-			vec![
-				CheckedExtrinsic {
-				signed: None,
-				function: Call::Timestamp(pallet_timestamp::Call::set(42 * 1000)),
-				},
-				CheckedExtrinsic {
-					signed: Some((charlie(), signed_extra(0, 0))),
-					function: Call::System(frame_system::Call::fill_block()),
-				}
-			]
-		);
-
-		// small one in terms of weight.
-		let block2 = construct_block(
-			&mut tt,
-			2,
-			block1.1.clone(),
-			vec![
-				CheckedExtrinsic {
-				signed: None,
-				function: Call::Timestamp(pallet_timestamp::Call::set(52 * 1000)),
-				},
-				CheckedExtrinsic {
-					signed: Some((charlie(), signed_extra(1, 0))),
-					function: Call::System(frame_system::Call::remark(vec![0; 1])),
-				}
-			]
-		);
-
-		println!("++ Block 1 size: {} / Block 2 size {}", block1.0.encode().len(), block2.0.encode().len());
-
-		// execute a big block.
-		executor_call::<NeverNativeValue, fn() -> _>(
-			&mut t,
-			"Core_execute_block",
-			&block1.0,
-			true,
-			None,
-		).0.unwrap();
-
-		// weight multiplier is increased for next block.
-		t.execute_with(|| {
-			let fm = TransactionPayment::next_fee_multiplier();
-			println!("After a big block: {:?} -> {:?}", prev_multiplier, fm);
-			assert!(fm > prev_multiplier);
-			prev_multiplier = fm;
-		});
-
-		// execute a big block.
-		executor_call::<NeverNativeValue, fn() -> _>(
-			&mut t,
-			"Core_execute_block",
-			&block2.0,
-			true,
-			None,
-		).0.unwrap();
-
-		// weight multiplier is increased for next block.
-		t.execute_with(|| {
-			let fm = TransactionPayment::next_fee_multiplier();
-			println!("After a small block: {:?} -> {:?}", prev_multiplier, fm);
-			assert!(fm < prev_multiplier);
-		});
-	}
-
-	#[test]
-	fn transaction_fee_is_correct_ultimate() {
-		// This uses the exact values of substrate-node.
-		//
-		// weight of transfer call as of now: 1_000_000
-		// if weight of the cheapest weight would be 10^7, this would be 10^9, which is:
-		//   - 1 MILLICENTS in substrate node.
-		//   - 1 milli-dot based on current polkadot runtime.
-		// (this baed on assigning 0.1 CENT to the cheapest tx with `weight = 100`)
-		let mut t = TestExternalities::<Blake2Hasher>::new_with_code(COMPACT_CODE, Storage {
-			top: map![
-				<pallet_balances::FreeBalance<Runtime>>::hashed_key_for(alice()) => {
-					(100 * DOLLARS).encode()
-				},
-				<pallet_balances::FreeBalance<Runtime>>::hashed_key_for(bob()) => {
-					(10 * DOLLARS).encode()
-				},
-				<pallet_balances::TotalIssuance<Runtime>>::hashed_key().to_vec() => {
-					(110 * DOLLARS).encode()
-				},
-				<pallet_indices::NextEnumSet<Runtime>>::hashed_key().to_vec() => vec![0u8; 16],
-				<frame_system::BlockHash<Runtime>>::hashed_key_for(0) => vec![0u8; 32]
-			],
-			children: map![],
-		});
-
-		let tip = 1_000_000;
-		let xt = sign(CheckedExtrinsic {
-			signed: Some((alice(), signed_extra(0, tip))),
-			function: Call::Balances(default_transfer_call()),
-		});
-
-		let r = executor_call::<NeverNativeValue, fn() -> _>(
-			&mut t,
-			"Core_initialize_block",
-			&vec![].and(&from_block_number(1u32)),
-			true,
-			None,
-		).0;
-
-		assert!(r.is_ok());
-		let r = executor_call::<NeverNativeValue, fn() -> _>(
-			&mut t,
-			"BlockBuilder_apply_extrinsic",
-			&vec![].and(&xt.clone()),
-			true,
-			None,
-		).0;
-		assert!(r.is_ok());
-
-		t.execute_with(|| {
-			assert_eq!(Balances::total_balance(&bob()), (10 + 69) * DOLLARS);
-			// Components deducted from alice's balances:
-			// - Weight fee
-			// - Length fee
-			// - Tip
-			// - Creation-fee of bob's account.
-			let mut balance_alice = (100 - 69) * DOLLARS;
-
-			let length_fee = TransactionBaseFee::get() +
-				TransactionByteFee::get() *
-				(xt.clone().encode().len() as Balance);
-			balance_alice -= length_fee;
-
-			let weight = default_transfer_call().get_dispatch_info().weight;
-			let weight_fee = LinearWeightToFee::<WeightFeeCoefficient>::convert(weight);
-
-			// we know that weight to fee multiplier is effect-less in block 1.
-			assert_eq!(weight_fee as Balance, MILLICENTS);
-			balance_alice -= weight_fee;
-
-			balance_alice -= tip;
-			balance_alice -= TransferFee::get();
-
-			assert_eq!(Balances::total_balance(&alice()), balance_alice);
-		});
-	}
-
-	#[test]
-	#[should_panic]
-	#[cfg(feature = "stress-test")]
-	fn block_weight_capacity_report() {
-		// Just report how many transfer calls you could fit into a block. The number should at least
-		// be a few hundred (250 at the time of writing but can change over time). Runs until panic.
-		use node_primitives::Index;
-
-		// execution ext.
-		let mut t = new_test_ext(COMPACT_CODE, false);
-		// setup ext.
-		let mut tt = new_test_ext(COMPACT_CODE, false);
-
-		let factor = 50;
-		let mut time = 10;
-		let mut nonce: Index = 0;
-		let mut block_number = 1;
-		let mut previous_hash: Hash = GENESIS_HASH.into();
-
-		loop {
-			let num_transfers = block_number * factor;
-			let mut xts = (0..num_transfers).map(|i| CheckedExtrinsic {
-				signed: Some((charlie(), signed_extra(nonce + i as Index, 0))),
-				function: Call::Balances(pallet_balances::Call::transfer(bob().into(), 0)),
-			}).collect::<Vec<CheckedExtrinsic>>();
-
-			xts.insert(0, CheckedExtrinsic {
-				signed: None,
-				function: Call::Timestamp(pallet_timestamp::Call::set(time * 1000)),
-			});
-
-			// NOTE: this is super slow. Can probably be improved.
-			let block = construct_block(
-				&mut tt,
-				block_number,
-				previous_hash,
-				xts
-			);
-
-			let len = block.0.len();
-			print!(
-				"++ Executing block with {} transfers. Block size = {} bytes / {} kb / {} mb",
-				num_transfers,
-				len,
-				len / 1024,
-				len / 1024 / 1024,
-			);
-
-			let r = executor_call::<NeverNativeValue, fn() -> _>(
-				&mut t,
-				"Core_execute_block",
-				&block.0,
-				true,
-				None,
-			).0;
-
-			println!(" || Result = {:?}", r);
-			assert!(r.is_ok());
-
-			previous_hash = block.1;
-			nonce += num_transfers;
-			time += 10;
-			block_number += 1;
-		}
-	}
-
-	#[test]
-	#[should_panic]
-	#[cfg(feature = "stress-test")]
-	fn block_length_capacity_report() {
-		// Just report how big a block can get. Executes until panic. Should be ignored unless if
-		// manually inspected. The number should at least be a few megabytes (5 at the time of
-		// writing but can change over time).
-		use node_primitives::Index;
-
-		// execution ext.
-		let mut t = new_test_ext(COMPACT_CODE, false);
-		// setup ext.
-		let mut tt = new_test_ext(COMPACT_CODE, false);
-
-		let factor = 256 * 1024;
-		let mut time = 10;
-		let mut nonce: Index = 0;
-		let mut block_number = 1;
-		let mut previous_hash: Hash = GENESIS_HASH.into();
-
-		loop {
-			// NOTE: this is super slow. Can probably be improved.
-			let block = construct_block(
-				&mut tt,
-				block_number,
-				previous_hash,
-				vec![
-					CheckedExtrinsic {
-						signed: None,
-						function: Call::Timestamp(pallet_timestamp::Call::set(time * 1000)),
-					},
-					CheckedExtrinsic {
-						signed: Some((charlie(), signed_extra(nonce, 0))),
-						function: Call::System(frame_system::Call::remark(vec![0u8; (block_number * factor) as usize])),
-					},
-				]
-			);
-
-			let len = block.0.len();
-			print!(
-				"++ Executing block with big remark. Block size = {} bytes / {} kb / {} mb",
-				len,
-				len / 1024,
-				len / 1024 / 1024,
-			);
-
-			let r = executor_call::<NeverNativeValue, fn() -> _>(
-				&mut t,
-				"Core_execute_block",
-				&block.0,
-				true,
-				None,
-			).0;
-
-			println!(" || Result = {:?}", r);
-			assert!(r.is_ok());
-
-			previous_hash = block.1;
-			nonce += 1;
-			time += 10;
-			block_number += 1;
-		}
-	}
-}
->>>>>>> 0fae69b7
+// <<<<<<< HEAD
+// =======
+//
+// #[cfg(test)]
+// mod tests {
+// 	use sc_executor::error::Result;
+// 	use super::Executor;
+// 	use codec::{Encode, Decode, Joiner};
+// 	use frame_support::{
+// 		Hashable, StorageValue, StorageMap,
+// 		traits::Currency,
+// 		weights::{GetDispatchInfo, DispatchInfo, DispatchClass},
+// 	};
+// 	use sp_state_machine::TestExternalities as CoreTestExternalities;
+// 	use sp_core::{
+// 		Blake2Hasher, NeverNativeValue, NativeOrEncoded, map,
+// 		traits::{CodeExecutor, Externalities}, storage::{well_known_keys, Storage},
+// 	};
+// 	use sp_runtime::{
+// 		Fixed64, traits::{Header as HeaderT, Hash as HashT, Convert}, ApplyExtrinsicResult,
+// 		transaction_validity::InvalidTransaction,
+// 	};
+// 	use pallet_contracts::ContractAddressFor;
+// 	use sc_executor::{NativeExecutor, WasmExecutionMethod};
+// 	use frame_system::{EventRecord, Phase};
+// 	use node_runtime::{
+// 		Header, Block, UncheckedExtrinsic, CheckedExtrinsic, Call, Runtime, Balances, BuildStorage,
+// 		System, TransactionPayment, Event, TransferFee, TransactionBaseFee, TransactionByteFee,
+// 		WeightFeeCoefficient, constants::currency::*,
+// 	};
+// 	use node_runtime::impls::LinearWeightToFee;
+// 	use node_primitives::{Balance, Hash, BlockNumber};
+// 	use node_testing::keyring::*;
+// 	use wabt;
+//
+// 	/// The wasm runtime code.
+// 	///
+// 	/// `compact` since it is after post-processing with wasm-gc which performs tree-shaking thus
+// 	/// making the binary slimmer. There is a convention to use compact version of the runtime
+// 	/// as canonical. This is why `native_executor_instance` also uses the compact version of the
+// 	/// runtime.
+// 	const COMPACT_CODE: &[u8] = node_runtime::WASM_BINARY;
+//
+// 	/// The wasm runtime binary which hasn't undergone the compacting process.
+// 	///
+// 	/// The idea here is to pass it as the current runtime code to the executor so the executor will
+// 	/// have to execute provided wasm code instead of the native equivalent. This trick is used to
+// 	/// test code paths that differ between native and wasm versions.
+// 	const BLOATY_CODE: &[u8] = node_runtime::WASM_BINARY_BLOATY;
+//
+// 	const GENESIS_HASH: [u8; 32] = [69u8; 32];
+//
+// 	const VERSION: u32 = node_runtime::VERSION.spec_version;
+//
+// 	type TestExternalities<H> = CoreTestExternalities<H, u64>;
+//
+// 	fn sign(xt: CheckedExtrinsic) -> UncheckedExtrinsic {
+// 		node_testing::keyring::sign(xt, VERSION, GENESIS_HASH)
+// 	}
+//
+// 	/// Default transfer fee
+// 	fn transfer_fee<E: Encode>(extrinsic: &E, fee_multiplier: Fixed64) -> Balance {
+// 		let length_fee = TransactionByteFee::get() * (extrinsic.encode().len() as Balance);
+//
+// 		let weight = default_transfer_call().get_dispatch_info().weight;
+// 		let weight_fee = <Runtime as pallet_transaction_payment::Trait>::WeightToFee::convert(weight);
+//
+// 		let base_fee = TransactionBaseFee::get();
+//
+// 		 base_fee + fee_multiplier.saturated_multiply_accumulate(length_fee + weight_fee) + TransferFee::get()
+// 	}
+//
+// 	fn default_transfer_call() -> pallet_balances::Call<Runtime> {
+// 		pallet_balances::Call::transfer::<Runtime>(bob().into(), 69 * DOLLARS)
+// 	}
+//
+// 	fn xt() -> UncheckedExtrinsic {
+// 		sign(CheckedExtrinsic {
+// 			signed: Some((alice(), signed_extra(0, 0))),
+// 			function: Call::Balances(default_transfer_call()),
+// 		})
+// 	}
+//
+// 	fn from_block_number(n: u32) -> Header {
+// 		Header::new(n, Default::default(), Default::default(), [69; 32].into(), Default::default())
+// 	}
+//
+// 	fn executor() -> NativeExecutor<Executor> {
+// 		NativeExecutor::new(WasmExecutionMethod::Interpreted, None)
+// 	}
+//
+// 	fn set_heap_pages<E: Externalities>(ext: &mut E, heap_pages: u64) {
+// 		ext.place_storage(well_known_keys::HEAP_PAGES.to_vec(), Some(heap_pages.encode()));
+// 	}
+//
+// 	fn executor_call<
+// 		R:Decode + Encode + PartialEq,
+// 		NC: FnOnce() -> std::result::Result<R, String> + std::panic::UnwindSafe
+// 	>(
+// 		t: &mut TestExternalities<Blake2Hasher>,
+// 		method: &str,
+// 		data: &[u8],
+// 		use_native: bool,
+// 		native_call: Option<NC>,
+// 	) -> (Result<NativeOrEncoded<R>>, bool) {
+// 		let mut t = t.ext();
+// 		executor().call::<_, R, NC>(
+// 			&mut t,
+// 			method,
+// 			data,
+// 			use_native,
+// 			native_call,
+// 		)
+// 	}
+//
+// 	#[test]
+// 	fn panic_execution_with_foreign_code_gives_error() {
+// 		let mut t = TestExternalities::<Blake2Hasher>::new_with_code(BLOATY_CODE, Storage {
+// 			top: map![
+// 				<pallet_balances::FreeBalance<Runtime>>::hashed_key_for(alice()) => {
+// 					69_u128.encode()
+// 				},
+// 				<pallet_balances::TotalIssuance<Runtime>>::hashed_key().to_vec() => {
+// 					69_u128.encode()
+// 				},
+// 				<pallet_indices::NextEnumSet<Runtime>>::hashed_key().to_vec() => {
+// 					0_u128.encode()
+// 				},
+// 				<frame_system::BlockHash<Runtime>>::hashed_key_for(0) => {
+// 					vec![0u8; 32]
+// 				}
+// 			],
+// 			children: map![],
+// 		});
+//
+// 		let r = executor_call::<NeverNativeValue, fn() -> _>(
+// 			&mut t,
+// 			"Core_initialize_block",
+// 			&vec![].and(&from_block_number(1u32)),
+// 			true,
+// 			None,
+// 		).0;
+// 		assert!(r.is_ok());
+// 		let v = executor_call::<NeverNativeValue, fn() -> _>(
+// 			&mut t,
+// 			"BlockBuilder_apply_extrinsic",
+// 			&vec![].and(&xt()),
+// 			true,
+// 			None,
+// 		).0.unwrap();
+// 		let r = ApplyExtrinsicResult::decode(&mut &v.as_encoded()[..]).unwrap();
+// 		assert_eq!(r, Err(InvalidTransaction::Payment.into()));
+// 	}
+//
+// 	#[test]
+// 	fn bad_extrinsic_with_native_equivalent_code_gives_error() {
+// 		let mut t = TestExternalities::<Blake2Hasher>::new_with_code(COMPACT_CODE, Storage {
+// 			top: map![
+// 				<pallet_balances::FreeBalance<Runtime>>::hashed_key_for(alice()) => {
+// 					69_u128.encode()
+// 				},
+// 				<pallet_balances::TotalIssuance<Runtime>>::hashed_key().to_vec() => {
+// 					69_u128.encode()
+// 				},
+// 				<pallet_indices::NextEnumSet<Runtime>>::hashed_key().to_vec() => {
+// 					0_u128.encode()
+// 				},
+// 				<frame_system::BlockHash<Runtime>>::hashed_key_for(0) => {
+// 					vec![0u8; 32]
+// 				}
+// 			],
+// 			children: map![],
+// 		});
+//
+// 		let r = executor_call::<NeverNativeValue, fn() -> _>(
+// 			&mut t,
+// 			"Core_initialize_block",
+// 			&vec![].and(&from_block_number(1u32)),
+// 			true,
+// 			None,
+// 		).0;
+// 		assert!(r.is_ok());
+// 		let v = executor_call::<NeverNativeValue, fn() -> _>(
+// 			&mut t,
+// 			"BlockBuilder_apply_extrinsic",
+// 			&vec![].and(&xt()),
+// 			true,
+// 			None,
+// 		).0.unwrap();
+// 		let r = ApplyExtrinsicResult::decode(&mut &v.as_encoded()[..]).unwrap();
+// 		assert_eq!(r, Err(InvalidTransaction::Payment.into()));
+// 	}
+//
+// 	#[test]
+// 	fn successful_execution_with_native_equivalent_code_gives_ok() {
+// 		let mut t = TestExternalities::<Blake2Hasher>::new_with_code(COMPACT_CODE, Storage {
+// 			top: map![
+// 				<pallet_balances::FreeBalance<Runtime>>::hashed_key_for(alice()) => {
+// 					(111 * DOLLARS).encode()
+// 				},
+// 				<pallet_balances::TotalIssuance<Runtime>>::hashed_key().to_vec() => {
+// 					(111 * DOLLARS).encode()
+// 				},
+// 				<pallet_indices::NextEnumSet<Runtime>>::hashed_key().to_vec() => vec![0u8; 16],
+// 				<frame_system::BlockHash<Runtime>>::hashed_key_for(0) => vec![0u8; 32]
+// 			],
+// 			children: map![],
+// 		});
+//
+// 		let r = executor_call::<NeverNativeValue, fn() -> _>(
+// 			&mut t,
+// 			"Core_initialize_block",
+// 			&vec![].and(&from_block_number(1u32)),
+// 			true,
+// 			None,
+// 		).0;
+// 		assert!(r.is_ok());
+//
+// 		let fm = t.execute_with(TransactionPayment::next_fee_multiplier);
+//
+// 		let r = executor_call::<NeverNativeValue, fn() -> _>(
+// 			&mut t,
+// 			"BlockBuilder_apply_extrinsic",
+// 			&vec![].and(&xt()),
+// 			true,
+// 			None,
+// 		).0;
+// 		assert!(r.is_ok());
+//
+// 		t.execute_with(|| {
+// 			assert_eq!(Balances::total_balance(&alice()), 42 * DOLLARS - transfer_fee(&xt(), fm));
+// 			assert_eq!(Balances::total_balance(&bob()), 69 * DOLLARS);
+// 		});
+// 	}
+//
+// 	#[test]
+// 	fn successful_execution_with_foreign_code_gives_ok() {
+// 		let mut t = TestExternalities::<Blake2Hasher>::new_with_code(BLOATY_CODE, Storage {
+// 			top: map![
+// 				<pallet_balances::FreeBalance<Runtime>>::hashed_key_for(alice()) => {
+// 					(111 * DOLLARS).encode()
+// 				},
+// 				<pallet_balances::TotalIssuance<Runtime>>::hashed_key().to_vec() => {
+// 					(111 * DOLLARS).encode()
+// 				},
+// 				<pallet_indices::NextEnumSet<Runtime>>::hashed_key().to_vec() => vec![0u8; 16],
+// 				<frame_system::BlockHash<Runtime>>::hashed_key_for(0) => vec![0u8; 32]
+// 			],
+// 			children: map![],
+// 		});
+//
+// 		let r = executor_call::<NeverNativeValue, fn() -> _>(
+// 			&mut t,
+// 			"Core_initialize_block",
+// 			&vec![].and(&from_block_number(1u32)),
+// 			true,
+// 			None,
+// 		).0;
+// 		assert!(r.is_ok());
+//
+// 		let fm = t.execute_with(TransactionPayment::next_fee_multiplier);
+//
+// 		let r = executor_call::<NeverNativeValue, fn() -> _>(
+// 			&mut t,
+// 			"BlockBuilder_apply_extrinsic",
+// 			&vec![].and(&xt()),
+// 			true,
+// 			None,
+// 		).0;
+// 		assert!(r.is_ok());
+//
+// 		t.execute_with(|| {
+// 			assert_eq!(Balances::total_balance(&alice()), 42 * DOLLARS - transfer_fee(&xt(), fm));
+// 			assert_eq!(Balances::total_balance(&bob()), 69 * DOLLARS);
+// 		});
+// 	}
+//
+// 	fn new_test_ext(code: &[u8], support_changes_trie: bool) -> TestExternalities<Blake2Hasher> {
+// 		let mut ext = TestExternalities::new_with_code(
+// 			code,
+// 			node_testing::genesis::config(support_changes_trie, Some(code)).build_storage().unwrap(),
+// 		);
+// 		ext.changes_trie_storage().insert(0, GENESIS_HASH.into(), Default::default());
+// 		ext
+// 	}
+//
+// 	fn construct_block(
+// 		env: &mut TestExternalities<Blake2Hasher>,
+// 		number: BlockNumber,
+// 		parent_hash: Hash,
+// 		extrinsics: Vec<CheckedExtrinsic>,
+// 	) -> (Vec<u8>, Hash) {
+// 		use sp_trie::{TrieConfiguration, trie_types::Layout};
+//
+// 		// sign extrinsics.
+// 		let extrinsics = extrinsics.into_iter().map(sign).collect::<Vec<_>>();
+//
+// 		// calculate the header fields that we can.
+// 		let extrinsics_root = Layout::<Blake2Hasher>::ordered_trie_root(
+// 				extrinsics.iter().map(Encode::encode)
+// 			).to_fixed_bytes()
+// 			.into();
+//
+// 		let header = Header {
+// 			parent_hash,
+// 			number,
+// 			extrinsics_root,
+// 			state_root: Default::default(),
+// 			digest: Default::default(),
+// 		};
+//
+// 		// execute the block to get the real header.
+// 		executor_call::<NeverNativeValue, fn() -> _>(
+// 			env,
+// 			"Core_initialize_block",
+// 			&header.encode(),
+// 			true,
+// 			None,
+// 		).0.unwrap();
+//
+// 		for i in extrinsics.iter() {
+// 			executor_call::<NeverNativeValue, fn() -> _>(
+// 				env,
+// 				"BlockBuilder_apply_extrinsic",
+// 				&i.encode(),
+// 				true,
+// 				None,
+// 			).0.unwrap();
+// 		}
+//
+// 		let header = match executor_call::<NeverNativeValue, fn() -> _>(
+// 			env,
+// 			"BlockBuilder_finalize_block",
+// 			&[0u8;0],
+// 			true,
+// 			None,
+// 		).0.unwrap() {
+// 			NativeOrEncoded::Native(_) => unreachable!(),
+// 			NativeOrEncoded::Encoded(h) => Header::decode(&mut &h[..]).unwrap(),
+// 		};
+//
+// 		let hash = header.blake2_256();
+// 		(Block { header, extrinsics }.encode(), hash.into())
+// 	}
+//
+// 	fn changes_trie_block() -> (Vec<u8>, Hash) {
+// 		construct_block(
+// 			&mut new_test_ext(COMPACT_CODE, true),
+// 			1,
+// 			GENESIS_HASH.into(),
+// 			vec![
+// 				CheckedExtrinsic {
+// 					signed: None,
+// 					function: Call::Timestamp(pallet_timestamp::Call::set(42 * 1000)),
+// 				},
+// 				CheckedExtrinsic {
+// 					signed: Some((alice(), signed_extra(0, 0))),
+// 					function: Call::Balances(pallet_balances::Call::transfer(bob().into(), 69 * DOLLARS)),
+// 				},
+// 			]
+// 		)
+// 	}
+//
+// 	// block 1 and 2 must be created together to ensure transactions are only signed once (since they
+// 	// are not guaranteed to be deterministic) and to ensure that the correct state is propagated
+// 	// from block1's execution to block2 to derive the correct storage_root.
+// 	fn blocks() -> ((Vec<u8>, Hash), (Vec<u8>, Hash)) {
+// 		let mut t = new_test_ext(COMPACT_CODE, false);
+// 		let block1 = construct_block(
+// 			&mut t,
+// 			1,
+// 			GENESIS_HASH.into(),
+// 			vec![
+// 				CheckedExtrinsic {
+// 					signed: None,
+// 					function: Call::Timestamp(pallet_timestamp::Call::set(42 * 1000)),
+// 				},
+// 				CheckedExtrinsic {
+// 					signed: Some((alice(), signed_extra(0, 0))),
+// 					function: Call::Balances(pallet_balances::Call::transfer(bob().into(), 69 * DOLLARS)),
+// 				},
+// 			]
+// 		);
+// 		let block2 = construct_block(
+// 			&mut t,
+// 			2,
+// 			block1.1.clone(),
+// 			vec![
+// 				CheckedExtrinsic {
+// 					signed: None,
+// 					function: Call::Timestamp(pallet_timestamp::Call::set(52 * 1000)),
+// 				},
+// 				CheckedExtrinsic {
+// 					signed: Some((bob(), signed_extra(0, 0))),
+// 					function: Call::Balances(pallet_balances::Call::transfer(alice().into(), 5 * DOLLARS)),
+// 				},
+// 				CheckedExtrinsic {
+// 					signed: Some((alice(), signed_extra(1, 0))),
+// 					function: Call::Balances(pallet_balances::Call::transfer(bob().into(), 15 * DOLLARS)),
+// 				}
+// 			]
+// 		);
+//
+// 		// session change => consensus authorities change => authorities change digest item appears
+// 		let digest = Header::decode(&mut &block2.0[..]).unwrap().digest;
+// 		assert_eq!(digest.logs().len(), 0);
+//
+// 		(block1, block2)
+// 	}
+//
+// 	fn block_with_size(time: u64, nonce: u32, size: usize) -> (Vec<u8>, Hash) {
+// 		construct_block(
+// 			&mut new_test_ext(COMPACT_CODE, false),
+// 			1,
+// 			GENESIS_HASH.into(),
+// 			vec![
+// 				CheckedExtrinsic {
+// 					signed: None,
+// 					function: Call::Timestamp(pallet_timestamp::Call::set(time * 1000)),
+// 				},
+// 				CheckedExtrinsic {
+// 					signed: Some((alice(), signed_extra(nonce, 0))),
+// 					function: Call::System(frame_system::Call::remark(vec![0; size])),
+// 				}
+// 			]
+// 		)
+// 	}
+//
+// 	#[test]
+// 	fn full_native_block_import_works() {
+// 		let mut t = new_test_ext(COMPACT_CODE, false);
+//
+// 		let (block1, block2) = blocks();
+//
+// 		let mut alice_last_known_balance: Balance = Default::default();
+// 		let mut fm = t.execute_with(TransactionPayment::next_fee_multiplier);
+//
+// 		executor_call::<NeverNativeValue, fn() -> _>(
+// 			&mut t,
+// 			"Core_execute_block",
+// 			&block1.0,
+// 			true,
+// 			None,
+// 		).0.unwrap();
+//
+// 		t.execute_with(|| {
+// 			assert_eq!(Balances::total_balance(&alice()), 42 * DOLLARS - transfer_fee(&xt(), fm));
+// 			assert_eq!(Balances::total_balance(&bob()), 169 * DOLLARS);
+// 			alice_last_known_balance = Balances::total_balance(&alice());
+// 			let events = vec![
+// 				EventRecord {
+// 					phase: Phase::ApplyExtrinsic(0),
+// 					event: Event::system(frame_system::Event::ExtrinsicSuccess(
+// 						DispatchInfo { weight: 10000, class: DispatchClass::Operational, pays_fee: true }
+// 					)),
+// 					topics: vec![],
+// 				},
+// 				EventRecord {
+// 					phase: Phase::ApplyExtrinsic(1),
+// 					event: Event::pallet_treasury(pallet_treasury::RawEvent::Deposit(1984800000000)),
+// 					topics: vec![],
+// 				},
+// 				EventRecord {
+// 					phase: Phase::ApplyExtrinsic(1),
+// 					event: Event::pallet_balances(pallet_balances::RawEvent::Transfer(
+// 						alice().into(),
+// 						bob().into(),
+// 						69 * DOLLARS,
+// 						1 * CENTS,
+// 					)),
+// 					topics: vec![],
+// 				},
+// 				EventRecord {
+// 					phase: Phase::ApplyExtrinsic(1),
+// 					event: Event::system(frame_system::Event::ExtrinsicSuccess(
+// 						DispatchInfo { weight: 1000000, class: DispatchClass::Normal, pays_fee: true }
+// 					)),
+// 					topics: vec![],
+// 				},
+// 			];
+// 			assert_eq!(System::events(), events);
+// 		});
+//
+// 		fm = t.execute_with(TransactionPayment::next_fee_multiplier);
+//
+// 		executor_call::<NeverNativeValue, fn() -> _>(
+// 			&mut t,
+// 			"Core_execute_block",
+// 			&block2.0,
+// 			true,
+// 			None,
+// 		).0.unwrap();
+//
+// 		t.execute_with(|| {
+// 			assert_eq!(
+// 				Balances::total_balance(&alice()),
+// 				alice_last_known_balance - 10 * DOLLARS - transfer_fee(&xt(), fm),
+// 			);
+// 			assert_eq!(
+// 				Balances::total_balance(&bob()),
+// 				179 * DOLLARS - transfer_fee(&xt(), fm),
+// 			);
+// 			let events = vec![
+// 				EventRecord {
+// 					phase: Phase::ApplyExtrinsic(0),
+// 					event: Event::system(frame_system::Event::ExtrinsicSuccess(
+// 						DispatchInfo { weight: 10000, class: DispatchClass::Operational, pays_fee: true }
+// 					)),
+// 					topics: vec![],
+// 				},
+// 				EventRecord {
+// 					phase: Phase::ApplyExtrinsic(1),
+// 					event: Event::pallet_treasury(pallet_treasury::RawEvent::Deposit(1984788199392)),
+// 					topics: vec![],
+// 				},
+// 				EventRecord {
+// 					phase: Phase::ApplyExtrinsic(1),
+// 					event: Event::pallet_balances(
+// 						pallet_balances::RawEvent::Transfer(
+// 							bob().into(),
+// 							alice().into(),
+// 							5 * DOLLARS,
+// 							1 * CENTS,
+// 						)
+// 					),
+// 					topics: vec![],
+// 				},
+// 				EventRecord {
+// 					phase: Phase::ApplyExtrinsic(1),
+// 					event: Event::system(frame_system::Event::ExtrinsicSuccess(
+// 						DispatchInfo { weight: 1000000, class: DispatchClass::Normal, pays_fee: true }
+// 					)),
+// 					topics: vec![],
+// 				},
+// 				EventRecord {
+// 					phase: Phase::ApplyExtrinsic(2),
+// 					event: Event::pallet_treasury(pallet_treasury::RawEvent::Deposit(1984788199392)),
+// 					topics: vec![],
+// 				},
+// 				EventRecord {
+// 					phase: Phase::ApplyExtrinsic(2),
+// 					event: Event::pallet_balances(
+// 						pallet_balances::RawEvent::Transfer(
+// 							alice().into(),
+// 							bob().into(),
+// 							15 * DOLLARS,
+// 							1 * CENTS,
+// 						)
+// 					),
+// 					topics: vec![],
+// 				},
+// 				EventRecord {
+// 					phase: Phase::ApplyExtrinsic(2),
+// 					event: Event::system(frame_system::Event::ExtrinsicSuccess(
+// 						DispatchInfo { weight: 1000000, class: DispatchClass::Normal, pays_fee: true }
+// 					)),
+// 					topics: vec![],
+// 				},
+// 			];
+// 			assert_eq!(System::events(), events);
+// 		});
+// 	}
+//
+// 	#[test]
+// 	fn full_wasm_block_import_works() {
+// 		let mut t = new_test_ext(COMPACT_CODE, false);
+//
+// 		let (block1, block2) = blocks();
+//
+// 		let mut alice_last_known_balance: Balance = Default::default();
+// 		let mut fm = t.execute_with(TransactionPayment::next_fee_multiplier);
+//
+// 		executor_call::<NeverNativeValue, fn() -> _>(
+// 			&mut t,
+// 			"Core_execute_block",
+// 			&block1.0,
+// 			false,
+// 			None,
+// 		).0.unwrap();
+//
+// 		t.execute_with(|| {
+// 			assert_eq!(Balances::total_balance(&alice()), 42 * DOLLARS - transfer_fee(&xt(), fm));
+// 			assert_eq!(Balances::total_balance(&bob()), 169 * DOLLARS);
+// 			alice_last_known_balance = Balances::total_balance(&alice());
+// 		});
+//
+// 		fm = t.execute_with(TransactionPayment::next_fee_multiplier);
+//
+// 		executor_call::<NeverNativeValue, fn() -> _>(
+// 			&mut t,
+// 			"Core_execute_block",
+// 			&block2.0,
+// 			false,
+// 			None,
+// 		).0.unwrap();
+//
+// 		t.execute_with(|| {
+// 			assert_eq!(
+// 				Balances::total_balance(&alice()),
+// 				alice_last_known_balance - 10 * DOLLARS - transfer_fee(&xt(), fm),
+// 			);
+// 			assert_eq!(
+// 				Balances::total_balance(&bob()),
+// 				179 * DOLLARS - 1 * transfer_fee(&xt(), fm),
+// 			);
+// 		});
+// 	}
+//
+// 	const CODE_TRANSFER: &str = r#"
+// (module
+// 	;; ext_call(
+// 	;;    callee_ptr: u32,
+// 	;;    callee_len: u32,
+// 	;;    gas: u64,
+// 	;;    value_ptr: u32,
+// 	;;    value_len: u32,
+// 	;;    input_data_ptr: u32,
+// 	;;    input_data_len: u32
+// 	;; ) -> u32
+// 	(import "env" "ext_call" (func $ext_call (param i32 i32 i64 i32 i32 i32 i32) (result i32)))
+// 	(import "env" "ext_scratch_size" (func $ext_scratch_size (result i32)))
+// 	(import "env" "ext_scratch_read" (func $ext_scratch_read (param i32 i32 i32)))
+// 	(import "env" "memory" (memory 1 1))
+// 	(func (export "deploy")
+// 	)
+// 	(func (export "call")
+// 		(block $fail
+// 			;; load and check the input data (which is stored in the scratch buffer).
+// 			;; fail if the input size is not != 4
+// 			(br_if $fail
+// 				(i32.ne
+// 					(i32.const 4)
+// 					(call $ext_scratch_size)
+// 				)
+// 			)
+//
+// 			(call $ext_scratch_read
+// 				(i32.const 0)
+// 				(i32.const 0)
+// 				(i32.const 4)
+// 			)
+//
+//
+// 			(br_if $fail
+// 				(i32.ne
+// 					(i32.load8_u (i32.const 0))
+// 					(i32.const 0)
+// 				)
+// 			)
+// 			(br_if $fail
+// 				(i32.ne
+// 					(i32.load8_u (i32.const 1))
+// 					(i32.const 1)
+// 				)
+// 			)
+// 			(br_if $fail
+// 				(i32.ne
+// 					(i32.load8_u (i32.const 2))
+// 					(i32.const 2)
+// 				)
+// 			)
+// 			(br_if $fail
+// 				(i32.ne
+// 					(i32.load8_u (i32.const 3))
+// 					(i32.const 3)
+// 				)
+// 			)
+//
+// 			(drop
+// 				(call $ext_call
+// 					(i32.const 4)  ;; Pointer to "callee" address.
+// 					(i32.const 32)  ;; Length of "callee" address.
+// 					(i64.const 0)  ;; How much gas to devote for the execution. 0 = all.
+// 					(i32.const 36)  ;; Pointer to the buffer with value to transfer
+// 					(i32.const 16)   ;; Length of the buffer with value to transfer.
+// 					(i32.const 0)   ;; Pointer to input data buffer address
+// 					(i32.const 0)   ;; Length of input data buffer
+// 				)
+// 			)
+//
+// 			(return)
+// 		)
+// 		unreachable
+// 	)
+// 	;; Destination AccountId to transfer the funds.
+// 	;; Represented by H256 (32 bytes long) in little endian.
+// 	(data (i32.const 4)
+// 		"\09\00\00\00\00\00\00\00\00\00\00\00\00\00\00\00\00\00\00\00\00\00\00\00\00\00\00\00\00\00"
+// 		"\00\00\00\00\00\00\00\00\00\00\00\00\00\00\00\00\00\00\00\00\00\00\00\00\00\00\00\00\00\00"
+// 		"\00\00\00\00"
+// 	)
+// 	;; Amount of value to transfer.
+// 	;; Represented by u128 (16 bytes long) in little endian.
+// 	(data (i32.const 36)
+// 		"\06\00\00\00\00\00\00\00\00\00\00\00\00\00\00\00\00\00\00\00\00\00\00\00\00\00\00\00\00\00"
+// 		"\00\00"
+// 	)
+// )
+// "#;
+//
+// 	#[test]
+// 	fn deploying_wasm_contract_should_work() {
+// 		let transfer_code = wabt::wat2wasm(CODE_TRANSFER).unwrap();
+// 		let transfer_ch = <Runtime as frame_system::Trait>::Hashing::hash(&transfer_code);
+//
+// 		let addr = <Runtime as pallet_contracts::Trait>::DetermineContractAddress::contract_address_for(
+// 			&transfer_ch,
+// 			&[],
+// 			&charlie(),
+// 		);
+//
+// 		let b = construct_block(
+// 			&mut new_test_ext(COMPACT_CODE, false),
+// 			1,
+// 			GENESIS_HASH.into(),
+// 			vec![
+// 				CheckedExtrinsic {
+// 					signed: None,
+// 					function: Call::Timestamp(pallet_timestamp::Call::set(42 * 1000)),
+// 				},
+// 				CheckedExtrinsic {
+// 					signed: Some((charlie(), signed_extra(0, 0))),
+// 					function: Call::Contracts(
+// 						pallet_contracts::Call::put_code::<Runtime>(10_000, transfer_code)
+// 					),
+// 				},
+// 				CheckedExtrinsic {
+// 					signed: Some((charlie(), signed_extra(1, 0))),
+// 					function: Call::Contracts(
+// 						pallet_contracts::Call::instantiate::<Runtime>(1 * DOLLARS, 10_000, transfer_ch, Vec::new())
+// 					),
+// 				},
+// 				CheckedExtrinsic {
+// 					signed: Some((charlie(), signed_extra(2, 0))),
+// 					function: Call::Contracts(
+// 						pallet_contracts::Call::call::<Runtime>(
+// 							pallet_indices::address::Address::Id(addr.clone()),
+// 							10,
+// 							10_000,
+// 							vec![0x00, 0x01, 0x02, 0x03]
+// 						)
+// 					),
+// 				},
+// 			]
+// 		);
+//
+// 		let mut t = new_test_ext(COMPACT_CODE, false);
+//
+// 		executor_call::<NeverNativeValue, fn() -> _>(
+// 			&mut t,
+// 			"Core_execute_block",
+// 			&b.0,
+// 			false,
+// 			None,
+// 		).0.unwrap();
+//
+// 		t.execute_with(|| {
+// 			// Verify that the contract constructor worked well and code of TRANSFER contract is actually deployed.
+// 			assert_eq!(
+// 				&pallet_contracts::ContractInfoOf::<Runtime>::get(addr)
+// 					.and_then(|c| c.get_alive())
+// 					.unwrap()
+// 					.code_hash,
+// 				&transfer_ch
+// 			);
+// 		});
+// 	}
+//
+// 	#[test]
+// 	fn wasm_big_block_import_fails() {
+// 		let mut t = new_test_ext(COMPACT_CODE, false);
+//
+// 		set_heap_pages(&mut t.ext(), 4);
+//
+// 		let result = executor_call::<NeverNativeValue, fn() -> _>(
+// 			&mut t,
+// 			"Core_execute_block",
+// 			&block_with_size(42, 0, 120_000).0,
+// 			false,
+// 			None,
+// 		).0;
+// 		assert!(result.is_err()); // Err(Wasmi(Trap(Trap { kind: Host(AllocatorOutOfSpace) })))
+// 	}
+//
+// 	#[test]
+// 	fn native_big_block_import_succeeds() {
+// 		let mut t = new_test_ext(COMPACT_CODE, false);
+//
+// 		executor_call::<NeverNativeValue, fn() -> _>(
+// 			&mut t,
+// 			"Core_execute_block",
+// 			&block_with_size(42, 0, 120_000).0,
+// 			true,
+// 			None,
+// 		).0.unwrap();
+// 	}
+//
+// 	#[test]
+// 	fn native_big_block_import_fails_on_fallback() {
+// 		let mut t = new_test_ext(COMPACT_CODE, false);
+//
+// 		assert!(
+// 			executor_call::<NeverNativeValue, fn() -> _>(
+// 				&mut t,
+// 				"Core_execute_block",
+// 				&block_with_size(42, 0, 120_000).0,
+// 				false,
+// 				None,
+// 			).0.is_err()
+// 		);
+// 	}
+//
+// 	#[test]
+// 	fn panic_execution_gives_error() {
+// 		let mut t = TestExternalities::<Blake2Hasher>::new_with_code(BLOATY_CODE, Storage {
+// 			top: map![
+// 				<pallet_balances::FreeBalance<Runtime>>::hashed_key_for(alice()) => {
+// 					0_u128.encode()
+// 				},
+// 				<pallet_balances::TotalIssuance<Runtime>>::hashed_key().to_vec() => {
+// 					0_u128.encode()
+// 				},
+// 				<pallet_indices::NextEnumSet<Runtime>>::hashed_key().to_vec() => vec![0u8; 16],
+// 				<frame_system::BlockHash<Runtime>>::hashed_key_for(0) => vec![0u8; 32]
+// 			],
+// 			children: map![],
+// 		});
+//
+// 		let r = executor_call::<NeverNativeValue, fn() -> _>(
+// 			&mut t,
+// 			"Core_initialize_block",
+// 			&vec![].and(&from_block_number(1u32)),
+// 			false,
+// 			None,
+// 		).0;
+// 		assert!(r.is_ok());
+// 		let r = executor_call::<NeverNativeValue, fn() -> _>(
+// 			&mut t,
+// 			"BlockBuilder_apply_extrinsic",
+// 			&vec![].and(&xt()),
+// 			false,
+// 			None,
+// 		).0.unwrap().into_encoded();
+// 		let r = ApplyExtrinsicResult::decode(&mut &r[..]).unwrap();
+// 		assert_eq!(r, Err(InvalidTransaction::Payment.into()));
+// 	}
+//
+// 	#[test]
+// 	fn successful_execution_gives_ok() {
+// 		let mut t = TestExternalities::<Blake2Hasher>::new_with_code(COMPACT_CODE, Storage {
+// 			top: map![
+// 				<pallet_balances::FreeBalance<Runtime>>::hashed_key_for(alice()) => {
+// 					(111 * DOLLARS).encode()
+// 				},
+// 				<pallet_balances::TotalIssuance<Runtime>>::hashed_key().to_vec() => {
+// 					(111 * DOLLARS).encode()
+// 				},
+// 				<pallet_indices::NextEnumSet<Runtime>>::hashed_key().to_vec() => vec![0u8; 16],
+// 				<frame_system::BlockHash<Runtime>>::hashed_key_for(0) => vec![0u8; 32]
+// 			],
+// 			children: map![],
+// 		});
+//
+// 		let r = executor_call::<NeverNativeValue, fn() -> _>(
+// 			&mut t,
+// 			"Core_initialize_block",
+// 			&vec![].and(&from_block_number(1u32)),
+// 			false,
+// 			None,
+// 		).0;
+// 		assert!(r.is_ok());
+// 		let fm = t.execute_with(TransactionPayment::next_fee_multiplier);
+// 		let r = executor_call::<NeverNativeValue, fn() -> _>(
+// 			&mut t,
+// 			"BlockBuilder_apply_extrinsic",
+// 			&vec![].and(&xt()),
+// 			false,
+// 			None,
+// 		).0.unwrap().into_encoded();
+// 		ApplyExtrinsicResult::decode(&mut &r[..])
+// 			.unwrap()
+// 			.expect("Extrinsic could be applied")
+// 			.expect("Extrinsic did not fail");
+//
+// 		t.execute_with(|| {
+// 			assert_eq!(Balances::total_balance(&alice()), 42 * DOLLARS - 1 * transfer_fee(&xt(), fm));
+// 			assert_eq!(Balances::total_balance(&bob()), 69 * DOLLARS);
+// 		});
+// 	}
+//
+// 	#[test]
+// 	fn full_native_block_import_works_with_changes_trie() {
+// 		let block1 = changes_trie_block();
+// 		let block_data = block1.0;
+// 		let block = Block::decode(&mut &block_data[..]).unwrap();
+//
+// 		let mut t = new_test_ext(COMPACT_CODE, true);
+// 		executor_call::<NeverNativeValue, fn() -> _>(
+// 			&mut t,
+// 			"Core_execute_block",
+// 			&block.encode(),
+// 			true,
+// 			None,
+// 		).0.unwrap();
+//
+// 		assert!(t.ext().storage_changes_root(&GENESIS_HASH.encode()).unwrap().is_some());
+// 	}
+//
+// 	#[test]
+// 	fn full_wasm_block_import_works_with_changes_trie() {
+// 		let block1 = changes_trie_block();
+//
+// 		let mut t = new_test_ext(COMPACT_CODE, true);
+// 		executor_call::<NeverNativeValue, fn() -> _>(
+// 			&mut t,
+// 			"Core_execute_block",
+// 			&block1.0,
+// 			false,
+// 			None,
+// 		).0.unwrap();
+//
+// 		assert!(t.ext().storage_changes_root(&GENESIS_HASH.encode()).unwrap().is_some());
+// 	}
+//
+// 	#[test]
+// 	fn should_import_block_with_test_client() {
+// 		use node_testing::client::{
+// 			ClientExt, TestClientBuilderExt, TestClientBuilder, sp_consensus::BlockOrigin
+// 		};
+//
+// 		let client = TestClientBuilder::new().build();
+// 		let block1 = changes_trie_block();
+// 		let block_data = block1.0;
+// 		let block = node_primitives::Block::decode(&mut &block_data[..]).unwrap();
+//
+// 		client.import(BlockOrigin::Own, block).unwrap();
+// 	}
+//
+//
+// 	#[test]
+// 	fn fee_multiplier_increases_and_decreases_on_big_weight() {
+// 		let mut t = new_test_ext(COMPACT_CODE, false);
+//
+// 		// initial fee multiplier must be zero
+// 		let mut prev_multiplier = Fixed64::from_parts(0);
+//
+// 		t.execute_with(|| {
+// 			assert_eq!(TransactionPayment::next_fee_multiplier(), prev_multiplier);
+// 		});
+//
+// 		let mut tt = new_test_ext(COMPACT_CODE, false);
+//
+// 		// big one in terms of weight.
+// 		let block1 = construct_block(
+// 			&mut tt,
+// 			1,
+// 			GENESIS_HASH.into(),
+// 			vec![
+// 				CheckedExtrinsic {
+// 				signed: None,
+// 				function: Call::Timestamp(pallet_timestamp::Call::set(42 * 1000)),
+// 				},
+// 				CheckedExtrinsic {
+// 					signed: Some((charlie(), signed_extra(0, 0))),
+// 					function: Call::System(frame_system::Call::fill_block()),
+// 				}
+// 			]
+// 		);
+//
+// 		// small one in terms of weight.
+// 		let block2 = construct_block(
+// 			&mut tt,
+// 			2,
+// 			block1.1.clone(),
+// 			vec![
+// 				CheckedExtrinsic {
+// 				signed: None,
+// 				function: Call::Timestamp(pallet_timestamp::Call::set(52 * 1000)),
+// 				},
+// 				CheckedExtrinsic {
+// 					signed: Some((charlie(), signed_extra(1, 0))),
+// 					function: Call::System(frame_system::Call::remark(vec![0; 1])),
+// 				}
+// 			]
+// 		);
+//
+// 		println!("++ Block 1 size: {} / Block 2 size {}", block1.0.encode().len(), block2.0.encode().len());
+//
+// 		// execute a big block.
+// 		executor_call::<NeverNativeValue, fn() -> _>(
+// 			&mut t,
+// 			"Core_execute_block",
+// 			&block1.0,
+// 			true,
+// 			None,
+// 		).0.unwrap();
+//
+// 		// weight multiplier is increased for next block.
+// 		t.execute_with(|| {
+// 			let fm = TransactionPayment::next_fee_multiplier();
+// 			println!("After a big block: {:?} -> {:?}", prev_multiplier, fm);
+// 			assert!(fm > prev_multiplier);
+// 			prev_multiplier = fm;
+// 		});
+//
+// 		// execute a big block.
+// 		executor_call::<NeverNativeValue, fn() -> _>(
+// 			&mut t,
+// 			"Core_execute_block",
+// 			&block2.0,
+// 			true,
+// 			None,
+// 		).0.unwrap();
+//
+// 		// weight multiplier is increased for next block.
+// 		t.execute_with(|| {
+// 			let fm = TransactionPayment::next_fee_multiplier();
+// 			println!("After a small block: {:?} -> {:?}", prev_multiplier, fm);
+// 			assert!(fm < prev_multiplier);
+// 		});
+// 	}
+//
+// 	#[test]
+// 	fn transaction_fee_is_correct_ultimate() {
+// 		// This uses the exact values of substrate-node.
+// 		//
+// 		// weight of transfer call as of now: 1_000_000
+// 		// if weight of the cheapest weight would be 10^7, this would be 10^9, which is:
+// 		//   - 1 MILLICENTS in substrate node.
+// 		//   - 1 milli-dot based on current polkadot runtime.
+// 		// (this baed on assigning 0.1 CENT to the cheapest tx with `weight = 100`)
+// 		let mut t = TestExternalities::<Blake2Hasher>::new_with_code(COMPACT_CODE, Storage {
+// 			top: map![
+// 				<pallet_balances::FreeBalance<Runtime>>::hashed_key_for(alice()) => {
+// 					(100 * DOLLARS).encode()
+// 				},
+// 				<pallet_balances::FreeBalance<Runtime>>::hashed_key_for(bob()) => {
+// 					(10 * DOLLARS).encode()
+// 				},
+// 				<pallet_balances::TotalIssuance<Runtime>>::hashed_key().to_vec() => {
+// 					(110 * DOLLARS).encode()
+// 				},
+// 				<pallet_indices::NextEnumSet<Runtime>>::hashed_key().to_vec() => vec![0u8; 16],
+// 				<frame_system::BlockHash<Runtime>>::hashed_key_for(0) => vec![0u8; 32]
+// 			],
+// 			children: map![],
+// 		});
+//
+// 		let tip = 1_000_000;
+// 		let xt = sign(CheckedExtrinsic {
+// 			signed: Some((alice(), signed_extra(0, tip))),
+// 			function: Call::Balances(default_transfer_call()),
+// 		});
+//
+// 		let r = executor_call::<NeverNativeValue, fn() -> _>(
+// 			&mut t,
+// 			"Core_initialize_block",
+// 			&vec![].and(&from_block_number(1u32)),
+// 			true,
+// 			None,
+// 		).0;
+//
+// 		assert!(r.is_ok());
+// 		let r = executor_call::<NeverNativeValue, fn() -> _>(
+// 			&mut t,
+// 			"BlockBuilder_apply_extrinsic",
+// 			&vec![].and(&xt.clone()),
+// 			true,
+// 			None,
+// 		).0;
+// 		assert!(r.is_ok());
+//
+// 		t.execute_with(|| {
+// 			assert_eq!(Balances::total_balance(&bob()), (10 + 69) * DOLLARS);
+// 			// Components deducted from alice's balances:
+// 			// - Weight fee
+// 			// - Length fee
+// 			// - Tip
+// 			// - Creation-fee of bob's account.
+// 			let mut balance_alice = (100 - 69) * DOLLARS;
+//
+// 			let length_fee = TransactionBaseFee::get() +
+// 				TransactionByteFee::get() *
+// 				(xt.clone().encode().len() as Balance);
+// 			balance_alice -= length_fee;
+//
+// 			let weight = default_transfer_call().get_dispatch_info().weight;
+// 			let weight_fee = LinearWeightToFee::<WeightFeeCoefficient>::convert(weight);
+//
+// 			// we know that weight to fee multiplier is effect-less in block 1.
+// 			assert_eq!(weight_fee as Balance, MILLICENTS);
+// 			balance_alice -= weight_fee;
+//
+// 			balance_alice -= tip;
+// 			balance_alice -= TransferFee::get();
+//
+// 			assert_eq!(Balances::total_balance(&alice()), balance_alice);
+// 		});
+// 	}
+//
+// 	#[test]
+// 	#[should_panic]
+// 	#[cfg(feature = "stress-test")]
+// 	fn block_weight_capacity_report() {
+// 		// Just report how many transfer calls you could fit into a block. The number should at least
+// 		// be a few hundred (250 at the time of writing but can change over time). Runs until panic.
+// 		use node_primitives::Index;
+//
+// 		// execution ext.
+// 		let mut t = new_test_ext(COMPACT_CODE, false);
+// 		// setup ext.
+// 		let mut tt = new_test_ext(COMPACT_CODE, false);
+//
+// 		let factor = 50;
+// 		let mut time = 10;
+// 		let mut nonce: Index = 0;
+// 		let mut block_number = 1;
+// 		let mut previous_hash: Hash = GENESIS_HASH.into();
+//
+// 		loop {
+// 			let num_transfers = block_number * factor;
+// 			let mut xts = (0..num_transfers).map(|i| CheckedExtrinsic {
+// 				signed: Some((charlie(), signed_extra(nonce + i as Index, 0))),
+// 				function: Call::Balances(pallet_balances::Call::transfer(bob().into(), 0)),
+// 			}).collect::<Vec<CheckedExtrinsic>>();
+//
+// 			xts.insert(0, CheckedExtrinsic {
+// 				signed: None,
+// 				function: Call::Timestamp(pallet_timestamp::Call::set(time * 1000)),
+// 			});
+//
+// 			// NOTE: this is super slow. Can probably be improved.
+// 			let block = construct_block(
+// 				&mut tt,
+// 				block_number,
+// 				previous_hash,
+// 				xts
+// 			);
+//
+// 			let len = block.0.len();
+// 			print!(
+// 				"++ Executing block with {} transfers. Block size = {} bytes / {} kb / {} mb",
+// 				num_transfers,
+// 				len,
+// 				len / 1024,
+// 				len / 1024 / 1024,
+// 			);
+//
+// 			let r = executor_call::<NeverNativeValue, fn() -> _>(
+// 				&mut t,
+// 				"Core_execute_block",
+// 				&block.0,
+// 				true,
+// 				None,
+// 			).0;
+//
+// 			println!(" || Result = {:?}", r);
+// 			assert!(r.is_ok());
+//
+// 			previous_hash = block.1;
+// 			nonce += num_transfers;
+// 			time += 10;
+// 			block_number += 1;
+// 		}
+// 	}
+//
+// 	#[test]
+// 	#[should_panic]
+// 	#[cfg(feature = "stress-test")]
+// 	fn block_length_capacity_report() {
+// 		// Just report how big a block can get. Executes until panic. Should be ignored unless if
+// 		// manually inspected. The number should at least be a few megabytes (5 at the time of
+// 		// writing but can change over time).
+// 		use node_primitives::Index;
+//
+// 		// execution ext.
+// 		let mut t = new_test_ext(COMPACT_CODE, false);
+// 		// setup ext.
+// 		let mut tt = new_test_ext(COMPACT_CODE, false);
+//
+// 		let factor = 256 * 1024;
+// 		let mut time = 10;
+// 		let mut nonce: Index = 0;
+// 		let mut block_number = 1;
+// 		let mut previous_hash: Hash = GENESIS_HASH.into();
+//
+// 		loop {
+// 			// NOTE: this is super slow. Can probably be improved.
+// 			let block = construct_block(
+// 				&mut tt,
+// 				block_number,
+// 				previous_hash,
+// 				vec![
+// 					CheckedExtrinsic {
+// 						signed: None,
+// 						function: Call::Timestamp(pallet_timestamp::Call::set(time * 1000)),
+// 					},
+// 					CheckedExtrinsic {
+// 						signed: Some((charlie(), signed_extra(nonce, 0))),
+// 						function: Call::System(frame_system::Call::remark(vec![0u8; (block_number * factor) as usize])),
+// 					},
+// 				]
+// 			);
+//
+// 			let len = block.0.len();
+// 			print!(
+// 				"++ Executing block with big remark. Block size = {} bytes / {} kb / {} mb",
+// 				len,
+// 				len / 1024,
+// 				len / 1024 / 1024,
+// 			);
+//
+// 			let r = executor_call::<NeverNativeValue, fn() -> _>(
+// 				&mut t,
+// 				"Core_execute_block",
+// 				&block.0,
+// 				true,
+// 				None,
+// 			).0;
+//
+// 			println!(" || Result = {:?}", r);
+// 			assert!(r.is_ok());
+//
+// 			previous_hash = block.1;
+// 			nonce += 1;
+// 			time += 10;
+// 			block_number += 1;
+// 		}
+// 	}
+// }
+// >>>>>>> master