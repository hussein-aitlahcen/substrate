--- conflicted
+++ resolved
@@ -12,13 +12,8 @@
 
 [dependencies]
 futures = "0.1.29"
-<<<<<<< HEAD
-hyper = "0.12.35"
-jsonrpc-core-client = { version = "15.0.0", default-features = false, features = ["http"], git = "https://github.com/paritytech/jsonrpc.git" }
-=======
 hyper = "~0.12.35"
 jsonrpc-core-client = { version = "15.1.0", default-features = false, features = ["http"] }
->>>>>>> 947a6bc1
 log = "0.4.8"
 node-primitives = { version = "2.0.0", path = "../primitives" }
 sp-tracing = { version = "2.0.0", path = "../../../primitives/tracing" }
