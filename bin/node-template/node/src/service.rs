//! Service and ServiceFactory implementation. Specialized wrapper over substrate service.

use std::sync::Arc;
use std::time::Duration;
use sc_client_api::{ExecutorProvider, RemoteBackend};
use node_template_runtime::{self, opaque::Block, RuntimeApi};
use sc_service::{error::Error as ServiceError, Configuration, TaskManager};
use sp_inherents::InherentDataProviders;
use sc_executor::native_executor_instance;
pub use sc_executor::NativeExecutor;
use sp_consensus_aura::sr25519::{AuthorityPair as AuraPair};
use sc_finality_grandpa::SharedVoterState;

// Our native executor instance.
native_executor_instance!(
	pub Executor,
	node_template_runtime::api::dispatch,
	node_template_runtime::native_version,
	frame_benchmarking::benchmarking::HostFunctions,
);

type FullClient = sc_service::TFullClient<Block, RuntimeApi, Executor>;
type FullBackend = sc_service::TFullBackend<Block>;
type FullSelectChain = sc_consensus::LongestChain<FullBackend, Block>;

pub fn new_partial(config: &Configuration) -> Result<sc_service::PartialComponents<
	FullClient, FullBackend, FullSelectChain,
	sp_consensus::DefaultImportQueue<Block, FullClient>,
	sc_transaction_pool::FullPool<Block, FullClient>,
	(
		sc_consensus_aura::AuraBlockImport<
			Block,
			FullClient,
			sc_finality_grandpa::GrandpaBlockImport<FullBackend, Block, FullClient, FullSelectChain>,
			AuraPair
		>,
		sc_finality_grandpa::LinkHalf<Block, FullClient, FullSelectChain>
	)
>, ServiceError> {
	let inherent_data_providers = sp_inherents::InherentDataProviders::new();

	let (client, backend, keystore_container, task_manager) =
		sc_service::new_full_parts::<Block, RuntimeApi, Executor>(&config)?;
	let client = Arc::new(client);

	let select_chain = sc_consensus::LongestChain::new(backend.clone());

	let transaction_pool = sc_transaction_pool::BasicPool::new_full(
		config.transaction_pool.clone(),
		config.prometheus_registry(),
		task_manager.spawn_handle(),
		client.clone(),
	);

	let (grandpa_block_import, grandpa_link) = sc_finality_grandpa::block_import(
		client.clone(), &(client.clone() as Arc<_>), select_chain.clone(),
	)?;

	let aura_block_import = sc_consensus_aura::AuraBlockImport::<_, _, _, AuraPair>::new(
		grandpa_block_import.clone(), client.clone(),
	);

	let import_queue = sc_consensus_aura::import_queue::<_, _, _, AuraPair, _, _>(
		sc_consensus_aura::slot_duration(&*client)?,
		aura_block_import.clone(),
		Some(Box::new(grandpa_block_import.clone())),
		client.clone(),
		inherent_data_providers.clone(),
		&task_manager.spawn_handle(),
		config.prometheus_registry(),
		sp_consensus::CanAuthorWithNativeVersion::new(client.executor().clone()),
	)?;

	Ok(sc_service::PartialComponents {
		client, backend, task_manager, import_queue, keystore_container,
		select_chain, transaction_pool,inherent_data_providers,
		other: (aura_block_import, grandpa_link),
	})
}

/// Builds a new service for a full client.
pub fn new_full(config: Configuration) -> Result<TaskManager, ServiceError> {
	let sc_service::PartialComponents {
		client, backend, mut task_manager, import_queue, keystore_container,
		select_chain, transaction_pool, inherent_data_providers,
		other: (block_import, grandpa_link),
	} = new_partial(&config)?;

<<<<<<< HEAD
	let shared_authority_set = grandpa_link.shared_authority_set().clone();

	let finality_proof_provider = GrandpaFinalityProofProvider::new_for_service(
		backend.clone(),
		client.clone(),
		Some(shared_authority_set),
	);

=======
>>>>>>> 1ec8a7f5
	let (network, network_status_sinks, system_rpc_tx, network_starter) =
		sc_service::build_network(sc_service::BuildNetworkParams {
			config: &config,
			client: client.clone(),
			transaction_pool: transaction_pool.clone(),
			spawn_handle: task_manager.spawn_handle(),
			import_queue,
			on_demand: None,
			block_announce_validator_builder: None,
		})?;

	if config.offchain_worker.enabled {
		sc_service::build_offchain_workers(
			&config, backend.clone(), task_manager.spawn_handle(), client.clone(), network.clone(),
		);
	}

	let role = config.role.clone();
	let force_authoring = config.force_authoring;
	let backoff_authoring_blocks: Option<()> = None;
	let name = config.network.node_name.clone();
	let enable_grandpa = !config.disable_grandpa;
	let prometheus_registry = config.prometheus_registry().cloned();
	let telemetry_connection_sinks = sc_service::TelemetryConnectionSinks::default();

	let rpc_extensions_builder = {
		let client = client.clone();
		let pool = transaction_pool.clone();

		Box::new(move |deny_unsafe, _| {
			let deps = crate::rpc::FullDeps {
				client: client.clone(),
				pool: pool.clone(),
				deny_unsafe,
			};

			crate::rpc::create_full(deps)
		})
	};

	sc_service::spawn_tasks(sc_service::SpawnTasksParams {
		network: network.clone(),
		client: client.clone(),
		keystore: keystore_container.sync_keystore(),
		task_manager: &mut task_manager,
		transaction_pool: transaction_pool.clone(),
		telemetry_connection_sinks: telemetry_connection_sinks.clone(),
		rpc_extensions_builder,
		on_demand: None,
		remote_blockchain: None,
		backend, network_status_sinks, system_rpc_tx, config,
	})?;

	if role.is_authority() {
		let proposer = sc_basic_authorship::ProposerFactory::new(
			task_manager.spawn_handle(),
			client.clone(),
			transaction_pool,
			prometheus_registry.as_ref(),
		);

		let can_author_with =
			sp_consensus::CanAuthorWithNativeVersion::new(client.executor().clone());

		let aura = sc_consensus_aura::start_aura::<_, _, _, _, _, AuraPair, _, _, _,_>(
			sc_consensus_aura::slot_duration(&*client)?,
			client.clone(),
			select_chain,
			block_import,
			proposer,
			network.clone(),
			inherent_data_providers.clone(),
			force_authoring,
			backoff_authoring_blocks,
			keystore_container.sync_keystore(),
			can_author_with,
		)?;

		// the AURA authoring task is considered essential, i.e. if it
		// fails we take down the service with it.
		task_manager.spawn_essential_handle().spawn_blocking("aura", aura);
	}

	// if the node isn't actively participating in consensus then it doesn't
	// need a keystore, regardless of which protocol we use below.
	let keystore = if role.is_authority() {
		Some(keystore_container.sync_keystore())
	} else {
		None
	};

	let grandpa_config = sc_finality_grandpa::Config {
		// FIXME #1578 make this available through chainspec
		gossip_duration: Duration::from_millis(333),
		justification_period: 512,
		name: Some(name),
		observer_enabled: false,
		keystore,
		is_authority: role.is_network_authority(),
	};

	if enable_grandpa {
		// start the full GRANDPA voter
		// NOTE: non-authorities could run the GRANDPA observer protocol, but at
		// this point the full voter should provide better guarantees of block
		// and vote data availability than the observer. The observer has not
		// been tested extensively yet and having most nodes in a network run it
		// could lead to finality stalls.
		let grandpa_config = sc_finality_grandpa::GrandpaParams {
			config: grandpa_config,
			link: grandpa_link,
			network,
			telemetry_on_connect: Some(telemetry_connection_sinks.on_connect_stream()),
			voting_rule: sc_finality_grandpa::VotingRulesBuilder::default().build(),
			prometheus_registry,
			shared_voter_state: SharedVoterState::empty(),
		};

		// the GRANDPA voter task is considered infallible, i.e.
		// if it fails we take down the service with it.
		task_manager.spawn_essential_handle().spawn_blocking(
			"grandpa-voter",
			sc_finality_grandpa::run_grandpa_voter(grandpa_config)?
		);
	} else {
		sc_finality_grandpa::setup_disabled_grandpa(network)?;
	}

	network_starter.start_network();
	Ok(task_manager)
}

/// Builds a new service for a light client.
pub fn new_light(config: Configuration) -> Result<TaskManager, ServiceError> {
	let (client, backend, keystore_container, mut task_manager, on_demand) =
		sc_service::new_light_parts::<Block, RuntimeApi, Executor>(&config)?;

	let select_chain = sc_consensus::LongestChain::new(backend.clone());

	let transaction_pool = Arc::new(sc_transaction_pool::BasicPool::new_light(
		config.transaction_pool.clone(),
		config.prometheus_registry(),
		task_manager.spawn_handle(),
		client.clone(),
		on_demand.clone(),
	));

	let (grandpa_block_import, _) = sc_finality_grandpa::block_import(
		client.clone(),
		&(client.clone() as Arc<_>),
		select_chain.clone(),
	)?;

	let aura_block_import = sc_consensus_aura::AuraBlockImport::<_, _, _, AuraPair>::new(
		grandpa_block_import.clone(),
		client.clone(),
	);

	let import_queue = sc_consensus_aura::import_queue::<_, _, _, AuraPair, _, _>(
		sc_consensus_aura::slot_duration(&*client)?,
		aura_block_import,
		Some(Box::new(grandpa_block_import)),
		client.clone(),
		InherentDataProviders::new(),
		&task_manager.spawn_handle(),
		config.prometheus_registry(),
		sp_consensus::NeverCanAuthor,
	)?;

<<<<<<< HEAD
	let finality_proof_provider = GrandpaFinalityProofProvider::new_for_service(
		backend.clone(),
		client.clone(),
		None,
	);

=======
>>>>>>> 1ec8a7f5
	let (network, network_status_sinks, system_rpc_tx, network_starter) =
		sc_service::build_network(sc_service::BuildNetworkParams {
			config: &config,
			client: client.clone(),
			transaction_pool: transaction_pool.clone(),
			spawn_handle: task_manager.spawn_handle(),
			import_queue,
			on_demand: Some(on_demand.clone()),
			block_announce_validator_builder: None,
		})?;

	if config.offchain_worker.enabled {
		sc_service::build_offchain_workers(
			&config, backend.clone(), task_manager.spawn_handle(), client.clone(), network.clone(),
		);
	}

	sc_service::spawn_tasks(sc_service::SpawnTasksParams {
		remote_blockchain: Some(backend.remote_blockchain()),
		transaction_pool,
		task_manager: &mut task_manager,
		on_demand: Some(on_demand),
		rpc_extensions_builder: Box::new(|_, _| ()),
		telemetry_connection_sinks: sc_service::TelemetryConnectionSinks::default(),
		config,
		client,
		keystore: keystore_container.sync_keystore(),
		backend,
		network,
		network_status_sinks,
		system_rpc_tx,
	 })?;

	 network_starter.start_network();

	 Ok(task_manager)
}<|MERGE_RESOLUTION|>--- conflicted
+++ resolved
@@ -86,17 +86,6 @@
 		other: (block_import, grandpa_link),
 	} = new_partial(&config)?;
 
-<<<<<<< HEAD
-	let shared_authority_set = grandpa_link.shared_authority_set().clone();
-
-	let finality_proof_provider = GrandpaFinalityProofProvider::new_for_service(
-		backend.clone(),
-		client.clone(),
-		Some(shared_authority_set),
-	);
-
-=======
->>>>>>> 1ec8a7f5
 	let (network, network_status_sinks, system_rpc_tx, network_starter) =
 		sc_service::build_network(sc_service::BuildNetworkParams {
 			config: &config,
@@ -266,15 +255,6 @@
 		sp_consensus::NeverCanAuthor,
 	)?;
 
-<<<<<<< HEAD
-	let finality_proof_provider = GrandpaFinalityProofProvider::new_for_service(
-		backend.clone(),
-		client.clone(),
-		None,
-	);
-
-=======
->>>>>>> 1ec8a7f5
 	let (network, network_status_sinks, system_rpc_tx, network_starter) =
 		sc_service::build_network(sc_service::BuildNetworkParams {
 			config: &config,
