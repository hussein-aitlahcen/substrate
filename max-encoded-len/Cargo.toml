[package]
name = "max-encoded-len"
version = "3.0.0"
authors = ["Parity Technologies <admin@parity.io>"]
edition = "2018"
license = "Apache-2.0"
homepage = "https://substrate.dev"
repository = "https://github.com/paritytech/substrate/"
description = "Trait MaxEncodedLen bounds the max encoded length of an item."


[dependencies]
codec = { package = "parity-scale-codec", version = "2.0.0", default-features = false }
impl-trait-for-tuples = "0.2.1"
max-encoded-len-derive = { package = "max-encoded-len-derive", version = "3.0.0", path = "derive", default-features = false, optional = true }
<<<<<<< HEAD
primitive-types = { version = "0.10.0", default-features = false, features = ["codec"] }
=======
primitive-types = { version = "0.10.1", default-features = false, features = ["codec"] }
>>>>>>> 7160c160

[dev-dependencies]
codec = { package = "parity-scale-codec", version = "2.0.0", default-features = false, features = [ "derive" ] }
frame-support = { path = "../frame/support" }
rustversion = "1.0.4"
trybuild = "1.0.42"

[features]
default = [
	"derive",
	"std",
]
derive = [
	"max-encoded-len-derive",
]
std = [
	"codec/std",
	"max-encoded-len-derive/std",
	"primitive-types/std",
]<|MERGE_RESOLUTION|>--- conflicted
+++ resolved
@@ -13,11 +13,7 @@
 codec = { package = "parity-scale-codec", version = "2.0.0", default-features = false }
 impl-trait-for-tuples = "0.2.1"
 max-encoded-len-derive = { package = "max-encoded-len-derive", version = "3.0.0", path = "derive", default-features = false, optional = true }
-<<<<<<< HEAD
-primitive-types = { version = "0.10.0", default-features = false, features = ["codec"] }
-=======
 primitive-types = { version = "0.10.1", default-features = false, features = ["codec"] }
->>>>>>> 7160c160
 
 [dev-dependencies]
 codec = { package = "parity-scale-codec", version = "2.0.0", default-features = false, features = [ "derive" ] }
