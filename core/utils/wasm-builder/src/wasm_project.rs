// Copyright 2019 Parity Technologies (UK) Ltd.
// This file is part of Substrate.

// Substrate is free software: you can redistribute it and/or modify
// it under the terms of the GNU General Public License as published by
// the Free Software Foundation, either version 3 of the License, or
// (at your option) any later version.

// Substrate is distributed in the hope that it will be useful,
// but WITHOUT ANY WARRANTY; without even the implied warranty of
// MERCHANTABILITY or FITNESS FOR A PARTICULAR PURPOSE.  See the
// GNU General Public License for more details.

// You should have received a copy of the GNU General Public License
// along with Substrate.  If not, see <http://www.gnu.org/licenses/>.

use std::{fs, path::{Path, PathBuf}, borrow::ToOwned, process::{Command, self}, env};

use toml::value::Table;

use build_helper::rerun_if_changed;

use cargo_metadata::MetadataCommand;

use walkdir::WalkDir;

use fs2::FileExt;

/// Holds the path to the bloaty WASM binary.
pub struct WasmBinaryBloaty(PathBuf);

impl WasmBinaryBloaty {
	/// Returns the path to the bloaty wasm binary.
	pub fn wasm_binary_bloaty_path(&self) -> String {
		self.0.display().to_string().replace('\\', "/")
	}
}

/// Holds the path to the WASM binary.
pub struct WasmBinary(PathBuf);

impl WasmBinary {
	/// Returns the path to the wasm binary.
	pub fn wasm_binary_path(&self) -> String {
		self.0.display().to_string().replace('\\', "/")
	}
}

/// A lock for the WASM workspace.
struct WorkspaceLock(fs::File);

impl WorkspaceLock {
	/// Create a new lock
	fn new(wasm_workspace_root: &Path) -> Self {
		let lock = fs::OpenOptions::new()
			.read(true)
			.write(true)
			.create(true)
			.open(wasm_workspace_root.join("wasm_workspace.lock"))
			.expect("Opening the lock file does not fail");

		lock.lock_exclusive().expect("Locking `wasm_workspace.lock` failed");

		WorkspaceLock(lock)
	}
}

impl Drop for WorkspaceLock {
	fn drop(&mut self) {
		let _ = self.0.unlock();
	}
}

/// Creates the WASM project, compiles the WASM binary and compacts the WASM binary.
///
/// # Returns
/// The path to the compact WASM binary and the bloaty WASM binary.
pub fn create_and_compile(cargo_manifest: &Path) -> (WasmBinary, WasmBinaryBloaty)  {
	let wasm_workspace_root = get_wasm_workspace_root();
	let wasm_workspace = wasm_workspace_root.join("wbuild");

	// Lock the workspace exclusively for us
	let _lock = WorkspaceLock::new(&wasm_workspace_root);

	let project = create_project(cargo_manifest, &wasm_workspace);
	create_wasm_workspace_project(&wasm_workspace);

	build_project(&project);
	let (wasm_binary, bloaty) = compact_wasm_file(&project, cargo_manifest, &wasm_workspace);

	generate_rerun_if_changed_instructions(cargo_manifest, &project, &wasm_workspace);

	(wasm_binary, bloaty)
}

/// Find the `Cargo.lock` relative to the `OUT_DIR` environment variable.
///
/// If the `Cargo.lock` cannot be found, we emit a warning and return `None`.
fn find_cargo_lock(cargo_manifest: &Path) -> Option<PathBuf> {
	fn find_impl(mut path: PathBuf) -> Option<PathBuf> {
		loop {
			if path.join("Cargo.lock").exists() {
				return Some(path.join("Cargo.lock"))
			}

			if !path.pop() {
				return None;
			}
		}
	}

	if let Some(path) = find_impl(build_helper::out_dir()) {
		return Some(path);
	}

	if let Some(path) = find_impl(cargo_manifest.to_path_buf()) {
		return Some(path);
	}

	build_helper::warning!(
		"Could not find `Cargo.lock` for `{}`, while searching from `{}`.",
		cargo_manifest.display(),
		build_helper::out_dir().display()
	);
	None
}

/// Extract the crate name from the given `Cargo.toml`.
fn get_crate_name(cargo_manifest: &Path) -> String {
	let cargo_toml: Table = toml::from_str(
		&fs::read_to_string(cargo_manifest).expect("File exists as checked before; qed")
	).expect("Cargo manifest is a valid toml file; qed");

	let package = cargo_toml
		.get("package")
		.and_then(|t| t.as_table())
		.expect("`package` key exists in valid `Cargo.toml`; qed");

	package.get("name").and_then(|p| p.as_str()).map(ToOwned::to_owned).expect("Package name exists; qed")
}

/// Returns the name for the wasm binary.
fn get_wasm_binary_name(cargo_manifest: &Path) -> String {
	get_crate_name(cargo_manifest).replace('-', "_")
}

/// Returns the root path of the wasm workspace.
fn get_wasm_workspace_root() -> PathBuf {
	let mut out_dir = build_helper::out_dir();

	loop {
		match out_dir.parent() {
			Some(parent) if out_dir.ends_with("build") => return parent.to_path_buf(),
			_ => if !out_dir.pop() {
				break;
			}
		}
	}

	panic!("Could not find target dir in: {}", build_helper::out_dir().display())
}

fn create_wasm_workspace_project(wasm_workspace: &Path) {
	let members = WalkDir::new(wasm_workspace)
		.min_depth(1)
		.max_depth(1)
		.into_iter()
		.filter_map(|p| p.ok())
		.map(|d| d.into_path())
		.filter(|p| p.is_dir() && !p.ends_with("target"))
		.filter_map(|p| p.file_name().map(|f| f.to_owned()).and_then(|s| s.into_string().ok()))
		.map(|s| format!("\"{}\", ", s))
		.collect::<String>();

	fs::write(
		wasm_workspace.join("Cargo.toml"),
		format!(
			r#"
				[profile.release]
				panic = "abort"
				lto = true

				[profile.dev]
				panic = "abort"

				[workspace]
				members = [ {members} ]
			"#,
			members = members,
		)
	).expect("WASM workspace `Cargo.toml` writing can not fail; qed");
}

/// Create the project used to build the wasm binary.
///
/// # Returns
/// The path to the created project.
fn create_project(cargo_manifest: &Path, wasm_workspace: &Path) -> PathBuf {
	let crate_name = get_crate_name(cargo_manifest);
	let crate_path = cargo_manifest.parent().expect("Parent path exists; qed");
	let wasm_binary = get_wasm_binary_name(cargo_manifest);
	let project_folder = wasm_workspace.join(&crate_name);

	fs::create_dir_all(project_folder.join("src")).expect("Wasm project dir create can not fail; qed");

	fs::write(
		project_folder.join("Cargo.toml"),
		format!(
			r#"
				[package]
				name = "{crate_name}-wasm"
				version = "1.0.0"
				edition = "2018"

				[lib]
				name = "{wasm_binary}"
				crate-type = ["cdylib"]

				[dependencies]
				wasm_project = {{ package = "{crate_name}", path = "{crate_path}", default-features = false, features = [ "no_std" ] }}
			"#,
			crate_name = crate_name,
			crate_path = crate_path.display(),
			wasm_binary = wasm_binary,
		)
	).expect("Project `Cargo.toml` writing can not fail; qed");

	fs::write(
		project_folder.join("src/lib.rs"),
		"#![no_std] pub use wasm_project::*;",
	).expect("Project `lib.rs` writing can not fail; qed");

	if let Some(crate_lock_file) = find_cargo_lock(cargo_manifest) {
		// Use the `Cargo.lock` of the main project.
		fs::copy(crate_lock_file, wasm_workspace.join("Cargo.lock"))
			.expect("Copying the `Cargo.lock` can not fail; qed");
	}

	project_folder
}

/// Returns if the project should be built as a release.
fn is_release_build() -> bool {
	if let Ok(var) = env::var(crate::WASM_BUILD_TYPE_ENV) {
		match var.as_str() {
			"release" => true,
			"debug" => false,
			var => panic!(
				"Unexpected value for `{}` env variable: {}\nOne of the following are expected: `debug` or `release`.",
				crate::WASM_BUILD_TYPE_ENV,
				var,
			),
		}
	} else {
		!build_helper::debug()
	}
}

/// Build the project to create the WASM binary.
fn build_project(project: &Path) {
	let manifest_path = project.join("Cargo.toml");
	let mut build_cmd = crate::get_nightly_cargo();

<<<<<<< HEAD
	// Note that we set the stack-size to 1MB explicitly even though it is set
	// to this value by default. This is because some of our tests (`restoration_of_globals`)
	// depend on the stack-size.
	const RUSTFLAGS: &'static str = "
		-C link-arg=--export-table \
		-C link-arg=-zstack-size=1048576";

	build_cmd.args(&["build", "--target=wasm32-unknown-unknown"])
		.arg(format!("--manifest-path={}", manifest_path.display()))
		.env("RUSTFLAGS", RUSTFLAGS)
=======
	let rustflags = format!(
		"-C link-arg=--export-table {}",
		env::var(crate::WASM_BUILD_RUSTFLAGS_ENV).unwrap_or_default(),
	);

	build_cmd.args(&["build", "--target=wasm32-unknown-unknown"])
		.arg(format!("--manifest-path={}", manifest_path.display()))
		.env("RUSTFLAGS", rustflags)
>>>>>>> d5dc301e
		// We don't want to call ourselves recursively
		.env(crate::SKIP_BUILD_ENV, "");

	if is_release_build() {
		build_cmd.arg("--release");
	};

	println!("Executing build command: {:?}", build_cmd);

	match build_cmd.status().map(|s| s.success()) {
		Ok(true) => {},
		// Use `process.exit(1)` to have a clean error output.
		_ => process::exit(1),
	}
}

/// Compact the WASM binary using `wasm-gc`. Returns the path to the bloaty WASM binary.
fn compact_wasm_file(
	project: &Path,
	cargo_manifest: &Path,
	wasm_workspace: &Path,
) -> (WasmBinary, WasmBinaryBloaty) {
	let target = if is_release_build() { "release" } else { "debug" };
	let wasm_binary = get_wasm_binary_name(cargo_manifest);
	let wasm_file = wasm_workspace.join("target/wasm32-unknown-unknown")
		.join(target)
		.join(format!("{}.wasm", wasm_binary));
	let wasm_compact_file = project.join(format!("{}.compact.wasm", wasm_binary));

	let res = Command::new("wasm-gc")
		.arg(&wasm_file)
		.arg(&wasm_compact_file)
		.status()
		.map(|s| s.success());

	if !res.unwrap_or(false) {
		panic!("Failed to compact generated WASM binary.");
	}

	(WasmBinary(wasm_compact_file), WasmBinaryBloaty(wasm_file))
}

/// Generate the `rerun-if-changed` instructions for cargo to make sure that the WASM binary is
/// rebuilt when needed.
fn generate_rerun_if_changed_instructions(
	cargo_manifest: &Path,
	project_folder: &Path,
	wasm_workspace: &Path,
) {
	// Rerun `build.rs` if the `Cargo.lock` changes
	if let Some(cargo_lock) = find_cargo_lock(cargo_manifest) {
		rerun_if_changed(cargo_lock);
	}

	let metadata = MetadataCommand::new()
		.manifest_path(project_folder.join("Cargo.toml"))
		.exec()
		.expect("`cargo metadata` can not fail!");

	// Make sure that if any file/folder of a depedency change, we need to rerun the `build.rs`
	metadata.packages.into_iter()
		.filter(|package| !package.manifest_path.starts_with(wasm_workspace))
		.for_each(|package| {
			let mut manifest_path = package.manifest_path;
			if manifest_path.ends_with("Cargo.toml") {
				manifest_path.pop();
			}

			rerun_if_changed(&manifest_path);

			WalkDir::new(manifest_path)
				.into_iter()
				.filter_map(|p| p.ok())
				.for_each(|p| rerun_if_changed(p.path()));
		});

	// Register our env variables
	println!("cargo:rerun-if-env-changed={}", crate::SKIP_BUILD_ENV);
	println!("cargo:rerun-if-env-changed={}", crate::WASM_BUILD_TYPE_ENV);
	println!("cargo:rerun-if-env-changed={}", crate::WASM_BUILD_RUSTFLAGS_ENV);
}<|MERGE_RESOLUTION|>--- conflicted
+++ resolved
@@ -261,18 +261,6 @@
 	let manifest_path = project.join("Cargo.toml");
 	let mut build_cmd = crate::get_nightly_cargo();
 
-<<<<<<< HEAD
-	// Note that we set the stack-size to 1MB explicitly even though it is set
-	// to this value by default. This is because some of our tests (`restoration_of_globals`)
-	// depend on the stack-size.
-	const RUSTFLAGS: &'static str = "
-		-C link-arg=--export-table \
-		-C link-arg=-zstack-size=1048576";
-
-	build_cmd.args(&["build", "--target=wasm32-unknown-unknown"])
-		.arg(format!("--manifest-path={}", manifest_path.display()))
-		.env("RUSTFLAGS", RUSTFLAGS)
-=======
 	let rustflags = format!(
 		"-C link-arg=--export-table {}",
 		env::var(crate::WASM_BUILD_RUSTFLAGS_ENV).unwrap_or_default(),
@@ -281,7 +269,6 @@
 	build_cmd.args(&["build", "--target=wasm32-unknown-unknown"])
 		.arg(format!("--manifest-path={}", manifest_path.display()))
 		.env("RUSTFLAGS", rustflags)
->>>>>>> d5dc301e
 		// We don't want to call ourselves recursively
 		.env(crate::SKIP_BUILD_ENV, "");
 
