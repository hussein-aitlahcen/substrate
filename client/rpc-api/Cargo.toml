[package]
name = "sc-rpc-api"
version = "0.8.1"
authors = ["Parity Technologies <admin@parity.io>"]
edition = "2018"
license = "GPL-3.0-or-later WITH Classpath-exception-2.0"
homepage = "https://substrate.dev"
repository = "https://github.com/paritytech/substrate/"
description = "Substrate RPC interfaces."
readme = "README.md"

[package.metadata.docs.rs]
targets = ["x86_64-unknown-linux-gnu"]

[dependencies]
codec = { package = "parity-scale-codec", version = "1.3.6" }
derive_more = "0.99.2"
<<<<<<< HEAD
futures = { version = "0.3.1" }
jsonrpc-core = { version = "15.0.0", git = "https://github.com/paritytech/jsonrpc.git" }
jsonrpc-core-client = { version = "15.0.0", git = "https://github.com/paritytech/jsonrpc.git" }
jsonrpc-derive = { version = "15.0.0", git = "https://github.com/paritytech/jsonrpc.git" }
jsonrpc-pubsub = { version = "15.0.0", git = "https://github.com/paritytech/jsonrpc.git" }
=======
futures = { version = "0.3.1", features = ["compat"] }
jsonrpc-core = "15.1.0"
jsonrpc-core-client = "15.1.0"
jsonrpc-derive = "15.1.0"
jsonrpc-pubsub = "15.1.0"
>>>>>>> 947a6bc1
log = "0.4.8"
parking_lot = "0.11.1"
sp-core = { version = "2.0.0", path = "../../primitives/core" }
sp-version = { version = "2.0.0", path = "../../primitives/version" }
sp-runtime = { path = "../../primitives/runtime" , version = "2.0.0"}
sp-chain-spec = { path = "../../primitives/chain-spec" , version = "2.0.0"}
serde = { version = "1.0.101", features = ["derive"] }
serde_json = "1.0.41"
sp-transaction-pool = { version = "2.0.0", path = "../../primitives/transaction-pool" }
sp-rpc = { version = "2.0.0", path = "../../primitives/rpc" }<|MERGE_RESOLUTION|>--- conflicted
+++ resolved
@@ -15,19 +15,11 @@
 [dependencies]
 codec = { package = "parity-scale-codec", version = "1.3.6" }
 derive_more = "0.99.2"
-<<<<<<< HEAD
-futures = { version = "0.3.1" }
-jsonrpc-core = { version = "15.0.0", git = "https://github.com/paritytech/jsonrpc.git" }
-jsonrpc-core-client = { version = "15.0.0", git = "https://github.com/paritytech/jsonrpc.git" }
-jsonrpc-derive = { version = "15.0.0", git = "https://github.com/paritytech/jsonrpc.git" }
-jsonrpc-pubsub = { version = "15.0.0", git = "https://github.com/paritytech/jsonrpc.git" }
-=======
 futures = { version = "0.3.1", features = ["compat"] }
 jsonrpc-core = "15.1.0"
 jsonrpc-core-client = "15.1.0"
 jsonrpc-derive = "15.1.0"
 jsonrpc-pubsub = "15.1.0"
->>>>>>> 947a6bc1
 log = "0.4.8"
 parking_lot = "0.11.1"
 sp-core = { version = "2.0.0", path = "../../primitives/core" }
