[package]
name = "sc-executor"
version = "0.10.0-dev"
authors = ["Parity Technologies <admin@parity.io>"]
edition = "2018"
license = "GPL-3.0-or-later WITH Classpath-exception-2.0"
homepage = "https://substrate.dev"
repository = "https://github.com/paritytech/substrate/"
description = "A crate that provides means of executing/dispatching calls into the runtime."
documentation = "https://docs.rs/sc-executor"
readme = "README.md"

[package.metadata.docs.rs]
targets = ["x86_64-unknown-linux-gnu"]

[dependencies]
derive_more = "0.99.2"
codec = { package = "parity-scale-codec", version = "2.0.0" }
sp-io = { version = "4.0.0-dev", path = "../../primitives/io" }
sp-core = { version = "4.0.0-dev", path = "../../primitives/core" }
sp-tasks = { version = "4.0.0-dev", path = "../../primitives/tasks" }
sp-trie = { version = "4.0.0-dev", path = "../../primitives/trie" }
sp-serializer = { version = "3.0.0", path = "../../primitives/serializer" }
sp-version = { version = "4.0.0-dev", path = "../../primitives/version" }
sp-panic-handler = { version = "3.0.0", path = "../../primitives/panic-handler" }
wasmi = "0.9.0"
parity-wasm = "0.42.0"
lazy_static = "1.4.0"
<<<<<<< HEAD
sp-api = { version = "3.0.0", path = "../../primitives/api" }
sp-wasm-interface = { version = "3.0.0", path = "../../primitives/wasm-interface" }
sp-runtime-interface = { version = "3.0.0", path = "../../primitives/runtime-interface" }
sp-externalities = { version = "0.9.0", path = "../../primitives/externalities" }
sp-state-machine = { version = "0.9.0", path = "../../primitives/state-machine" }
sc-executor-common = { version = "0.9.0", path = "common" }
sc-executor-wasmi = { version = "0.9.0", path = "wasmi" }
sc-executor-wasmtime = { version = "0.9.0", path = "wasmtime", optional = true }
=======
sp-api = { version = "4.0.0-dev", path = "../../primitives/api" }
sp-wasm-interface = { version = "4.0.0-dev", path = "../../primitives/wasm-interface" }
sp-runtime-interface = { version = "4.0.0-dev", path = "../../primitives/runtime-interface" }
sp-externalities = { version = "0.10.0-dev", path = "../../primitives/externalities" }
sc-executor-common = { version = "0.10.0-dev", path = "common" }
sc-executor-wasmi = { version = "0.10.0-dev", path = "wasmi" }
sc-executor-wasmtime = { version = "0.10.0-dev", path = "wasmtime", optional = true }
>>>>>>> dbd21b96
parking_lot = "0.11.1"
log = "0.4.8"
libsecp256k1 = "0.3.4"

[dev-dependencies]
assert_matches = "1.3.0"
wat = "1.0"
hex-literal = "0.3.1"
sc-runtime-test = { version = "2.0.0", path = "runtime-test" }
substrate-test-runtime = { version = "2.0.0", path = "../../test-utils/runtime" }
sp-state-machine = { version = "0.10.0-dev", path = "../../primitives/state-machine" }
sp-runtime = { version = "4.0.0-dev", path = "../../primitives/runtime" }
sp-tracing = { version = "4.0.0-dev", path = "../../primitives/tracing" }
sp-maybe-compressed-blob = { version = "4.0.0-dev", path = "../../primitives/maybe-compressed-blob" }
sc-tracing = { version = "4.0.0-dev", path = "../tracing" }
tracing = "0.1.25"
tracing-subscriber = "0.2.18"
paste = "1.0"
regex = "1"

[features]
default = [ "std" ]
# This crate does not have `no_std` support, we just require this for tests
std = []
wasm-extern-trace = []
wasmtime = [
	"sc-executor-wasmtime",
]
wasmi-errno = [
	"wasmi/errno"
]<|MERGE_RESOLUTION|>--- conflicted
+++ resolved
@@ -26,16 +26,6 @@
 wasmi = "0.9.0"
 parity-wasm = "0.42.0"
 lazy_static = "1.4.0"
-<<<<<<< HEAD
-sp-api = { version = "3.0.0", path = "../../primitives/api" }
-sp-wasm-interface = { version = "3.0.0", path = "../../primitives/wasm-interface" }
-sp-runtime-interface = { version = "3.0.0", path = "../../primitives/runtime-interface" }
-sp-externalities = { version = "0.9.0", path = "../../primitives/externalities" }
-sp-state-machine = { version = "0.9.0", path = "../../primitives/state-machine" }
-sc-executor-common = { version = "0.9.0", path = "common" }
-sc-executor-wasmi = { version = "0.9.0", path = "wasmi" }
-sc-executor-wasmtime = { version = "0.9.0", path = "wasmtime", optional = true }
-=======
 sp-api = { version = "4.0.0-dev", path = "../../primitives/api" }
 sp-wasm-interface = { version = "4.0.0-dev", path = "../../primitives/wasm-interface" }
 sp-runtime-interface = { version = "4.0.0-dev", path = "../../primitives/runtime-interface" }
@@ -43,7 +33,6 @@
 sc-executor-common = { version = "0.10.0-dev", path = "common" }
 sc-executor-wasmi = { version = "0.10.0-dev", path = "wasmi" }
 sc-executor-wasmtime = { version = "0.10.0-dev", path = "wasmtime", optional = true }
->>>>>>> dbd21b96
 parking_lot = "0.11.1"
 log = "0.4.8"
 libsecp256k1 = "0.3.4"
