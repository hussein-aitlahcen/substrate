// This file is part of Substrate.

// Copyright (C) 2017-2021 Parity Technologies (UK) Ltd.
// SPDX-License-Identifier: GPL-3.0-or-later WITH Classpath-exception-2.0

// This program is free software: you can redistribute it and/or modify
// it under the terms of the GNU General Public License as published by
// the Free Software Foundation, either version 3 of the License, or
// (at your option) any later version.

// This program is distributed in the hope that it will be useful,
// but WITHOUT ANY WARRANTY; without even the implied warranty of
// MERCHANTABILITY or FITNESS FOR A PARTICULAR PURPOSE. See the
// GNU General Public License for more details.

// You should have received a copy of the GNU General Public License
// along with this program. If not, see <https://www.gnu.org/licenses/>.

#[cfg(target_os = "linux")]
mod linux;
mod sandbox;

use codec::{Decode, Encode};
use hex_literal::hex;
use sc_executor_common::{runtime_blob::RuntimeBlob, wasm_runtime::WasmModule};
use sc_runtime_test::wasm_binary_unwrap;
use sp_core::{
	blake2_128, blake2_256, ed25519, map,
	offchain::{testing, OffchainDbExt, OffchainWorkerExt},
	sr25519,
	traits::Externalities,
	Pair,
};
use sp_runtime::traits::BlakeTwo256;
use sp_state_machine::TestExternalities as CoreTestExternalities;
use sp_trie::{trie_types::Layout, TrieConfiguration};
use sp_wasm_interface::HostFunctions as _;
use std::sync::Arc;
use tracing_subscriber::layer::SubscriberExt;

use crate::WasmExecutionMethod;

pub type TestExternalities = CoreTestExternalities<BlakeTwo256, u64>;
type HostFunctions = sp_io::SubstrateHostFunctions;

/// Simple macro that runs a given method as test with the available wasm execution methods.
#[macro_export]
macro_rules! test_wasm_execution {
	($method_name:ident) => {
		paste::item! {
			#[test]
			fn [<$method_name _interpreted>]() {
				$method_name(WasmExecutionMethod::Interpreted);
			}

			#[test]
			#[cfg(feature = "wasmtime")]
			fn [<$method_name _compiled>]() {
				$method_name(WasmExecutionMethod::Compiled);
			}
		}
	};

	(interpreted_only $method_name:ident) => {
		paste::item! {
			#[test]
			fn [<$method_name _interpreted>]() {
				$method_name(WasmExecutionMethod::Interpreted);
			}
		}
	};
}

fn call_in_wasm<E: Externalities>(
	function: &str,
	call_data: &[u8],
	execution_method: WasmExecutionMethod,
	ext: &mut E,
) -> Result<Vec<u8>, String> {
	let executor =
		crate::WasmExecutor::new(execution_method, HostFunctions::host_functions(), 8, None);
	executor.uncached_call(
		RuntimeBlob::uncompress_if_needed(&wasm_binary_unwrap()[..]).unwrap(),
		ext,
		true,
		function,
		call_data,
		1024,
	)
}

test_wasm_execution!(returning_should_work);
fn returning_should_work(wasm_method: WasmExecutionMethod) {
	let mut ext = TestExternalities::default();
	let mut ext = ext.ext();

	let output = call_in_wasm("test_empty_return", &[], wasm_method, &mut ext).unwrap();
	assert_eq!(output, vec![0u8; 0]);
}

test_wasm_execution!(call_not_existing_function);
fn call_not_existing_function(wasm_method: WasmExecutionMethod) {
	let mut ext = TestExternalities::default();
	let mut ext = ext.ext();

	match call_in_wasm(
		"test_calling_missing_external",
		&[],
		wasm_method,
		&mut ext,
	) {
		Ok(_) => panic!("was expected an `Err`"),
		Err(e) => {
			match wasm_method {
				WasmExecutionMethod::Interpreted => assert_eq!(
					&format!("{:?}", e),
					"\"Trap: Trap { kind: Host(Other(\\\"Function `missing_external` is only a stub. Calling a stub is not allowed.\\\")) }\""
				),
				#[cfg(feature = "wasmtime")]
				WasmExecutionMethod::Compiled => assert!(
					format!("{:?}", e).contains("Wasm execution trapped: call to a missing function env:missing_external")
				),
			}
		}
	}
}

test_wasm_execution!(call_yet_another_not_existing_function);
fn call_yet_another_not_existing_function(wasm_method: WasmExecutionMethod) {
	let mut ext = TestExternalities::default();
	let mut ext = ext.ext();

	match call_in_wasm(
		"test_calling_yet_another_missing_external",
		&[],
		wasm_method,
		&mut ext,
	) {
		Ok(_) => panic!("was expected an `Err`"),
		Err(e) => {
			match wasm_method {
				WasmExecutionMethod::Interpreted => assert_eq!(
					&format!("{:?}", e),
					"\"Trap: Trap { kind: Host(Other(\\\"Function `yet_another_missing_external` is only a stub. Calling a stub is not allowed.\\\")) }\""
				),
				#[cfg(feature = "wasmtime")]
				WasmExecutionMethod::Compiled => assert!(
					format!("{:?}", e).contains("Wasm execution trapped: call to a missing function env:yet_another_missing_external")
				),
			}
		}
	}
}

test_wasm_execution!(panicking_should_work);
fn panicking_should_work(wasm_method: WasmExecutionMethod) {
	let mut ext = TestExternalities::default();
	let mut ext = ext.ext();

	let output = call_in_wasm("test_panic", &[], wasm_method, &mut ext);
	assert!(output.is_err());

	let output = call_in_wasm("test_conditional_panic", &[0], wasm_method, &mut ext);
	assert_eq!(Decode::decode(&mut &output.unwrap()[..]), Ok(Vec::<u8>::new()));

	let output = call_in_wasm("test_conditional_panic", &vec![2].encode(), wasm_method, &mut ext);
	assert!(output.is_err());
}

test_wasm_execution!(storage_should_work);
fn storage_should_work(wasm_method: WasmExecutionMethod) {
	let mut ext = TestExternalities::default();

	{
		let mut ext = ext.ext();
		ext.set_storage(b"foo".to_vec(), b"bar".to_vec());

		let output =
			call_in_wasm("test_data_in", &b"Hello world".to_vec().encode(), wasm_method, &mut ext)
				.unwrap();

		assert_eq!(output, b"all ok!".to_vec().encode());
	}

	let expected = TestExternalities::new(sp_core::storage::Storage {
		top: map![
			b"input".to_vec() => b"Hello world".to_vec(),
			b"foo".to_vec() => b"bar".to_vec(),
			b"baz".to_vec() => b"bar".to_vec()
		],
		children_default: map![],
	});
	assert_eq!(ext, expected);
}

test_wasm_execution!(clear_prefix_should_work);
fn clear_prefix_should_work(wasm_method: WasmExecutionMethod) {
	let mut ext = TestExternalities::default();
	{
		let mut ext = ext.ext();
		ext.set_storage(b"aaa".to_vec(), b"1".to_vec());
		ext.set_storage(b"aab".to_vec(), b"2".to_vec());
		ext.set_storage(b"aba".to_vec(), b"3".to_vec());
		ext.set_storage(b"abb".to_vec(), b"4".to_vec());
		ext.set_storage(b"bbb".to_vec(), b"5".to_vec());

		// This will clear all entries which prefix is "ab".
		let output =
			call_in_wasm("test_clear_prefix", &b"ab".to_vec().encode(), wasm_method, &mut ext)
				.unwrap();

		assert_eq!(output, b"all ok!".to_vec().encode());
	}

	let expected = TestExternalities::new(sp_core::storage::Storage {
		top: map![
			b"aaa".to_vec() => b"1".to_vec(),
			b"aab".to_vec() => b"2".to_vec(),
			b"bbb".to_vec() => b"5".to_vec()
		],
		children_default: map![],
	});
	assert_eq!(expected, ext);
}

test_wasm_execution!(blake2_256_should_work);
fn blake2_256_should_work(wasm_method: WasmExecutionMethod) {
	let mut ext = TestExternalities::default();
	let mut ext = ext.ext();
	assert_eq!(
		call_in_wasm("test_blake2_256", &[0], wasm_method, &mut ext,).unwrap(),
		blake2_256(&b""[..]).to_vec().encode(),
	);
	assert_eq!(
		call_in_wasm("test_blake2_256", &b"Hello world!".to_vec().encode(), wasm_method, &mut ext,)
			.unwrap(),
		blake2_256(&b"Hello world!"[..]).to_vec().encode(),
	);
}

test_wasm_execution!(blake2_128_should_work);
fn blake2_128_should_work(wasm_method: WasmExecutionMethod) {
	let mut ext = TestExternalities::default();
	let mut ext = ext.ext();
	assert_eq!(
		call_in_wasm("test_blake2_128", &[0], wasm_method, &mut ext,).unwrap(),
		blake2_128(&b""[..]).to_vec().encode(),
	);
	assert_eq!(
		call_in_wasm("test_blake2_128", &b"Hello world!".to_vec().encode(), wasm_method, &mut ext,)
			.unwrap(),
		blake2_128(&b"Hello world!"[..]).to_vec().encode(),
	);
}

test_wasm_execution!(sha2_256_should_work);
fn sha2_256_should_work(wasm_method: WasmExecutionMethod) {
	let mut ext = TestExternalities::default();
	let mut ext = ext.ext();
	assert_eq!(
		call_in_wasm("test_sha2_256", &[0], wasm_method, &mut ext,).unwrap(),
		hex!("e3b0c44298fc1c149afbf4c8996fb92427ae41e4649b934ca495991b7852b855")
			.to_vec()
			.encode(),
	);
	assert_eq!(
		call_in_wasm("test_sha2_256", &b"Hello world!".to_vec().encode(), wasm_method, &mut ext,)
			.unwrap(),
		hex!("c0535e4be2b79ffd93291305436bf889314e4a3faec05ecffcbb7df31ad9e51a")
			.to_vec()
			.encode(),
	);
}

test_wasm_execution!(twox_256_should_work);
fn twox_256_should_work(wasm_method: WasmExecutionMethod) {
	let mut ext = TestExternalities::default();
	let mut ext = ext.ext();
	assert_eq!(
		call_in_wasm("test_twox_256", &[0], wasm_method, &mut ext,).unwrap(),
		hex!("99e9d85137db46ef4bbea33613baafd56f963c64b1f3685a4eb4abd67ff6203a")
			.to_vec()
			.encode(),
	);
	assert_eq!(
		call_in_wasm("test_twox_256", &b"Hello world!".to_vec().encode(), wasm_method, &mut ext,)
			.unwrap(),
		hex!("b27dfd7f223f177f2a13647b533599af0c07f68bda23d96d059da2b451a35a74")
			.to_vec()
			.encode(),
	);
}

test_wasm_execution!(twox_128_should_work);
fn twox_128_should_work(wasm_method: WasmExecutionMethod) {
	let mut ext = TestExternalities::default();
	let mut ext = ext.ext();
	assert_eq!(
		call_in_wasm("test_twox_128", &[0], wasm_method, &mut ext,).unwrap(),
		hex!("99e9d85137db46ef4bbea33613baafd5").to_vec().encode(),
	);
	assert_eq!(
		call_in_wasm("test_twox_128", &b"Hello world!".to_vec().encode(), wasm_method, &mut ext,)
			.unwrap(),
		hex!("b27dfd7f223f177f2a13647b533599af").to_vec().encode(),
	);
}

test_wasm_execution!(ed25519_verify_should_work);
fn ed25519_verify_should_work(wasm_method: WasmExecutionMethod) {
	let mut ext = TestExternalities::default();
	let mut ext = ext.ext();
	let key = ed25519::Pair::from_seed(&blake2_256(b"test"));
	let sig = key.sign(b"all ok!");
	let mut calldata = vec![];
	calldata.extend_from_slice(key.public().as_ref());
	calldata.extend_from_slice(sig.as_ref());

	assert_eq!(
		call_in_wasm("test_ed25519_verify", &calldata.encode(), wasm_method, &mut ext,).unwrap(),
		true.encode(),
	);

	let other_sig = key.sign(b"all is not ok!");
	let mut calldata = vec![];
	calldata.extend_from_slice(key.public().as_ref());
	calldata.extend_from_slice(other_sig.as_ref());

	assert_eq!(
		call_in_wasm("test_ed25519_verify", &calldata.encode(), wasm_method, &mut ext,).unwrap(),
		false.encode(),
	);
}

test_wasm_execution!(sr25519_verify_should_work);
fn sr25519_verify_should_work(wasm_method: WasmExecutionMethod) {
	let mut ext = TestExternalities::default();
	let mut ext = ext.ext();
	let key = sr25519::Pair::from_seed(&blake2_256(b"test"));
	let sig = key.sign(b"all ok!");
	let mut calldata = vec![];
	calldata.extend_from_slice(key.public().as_ref());
	calldata.extend_from_slice(sig.as_ref());

	assert_eq!(
		call_in_wasm("test_sr25519_verify", &calldata.encode(), wasm_method, &mut ext,).unwrap(),
		true.encode(),
	);

	let other_sig = key.sign(b"all is not ok!");
	let mut calldata = vec![];
	calldata.extend_from_slice(key.public().as_ref());
	calldata.extend_from_slice(other_sig.as_ref());

	assert_eq!(
		call_in_wasm("test_sr25519_verify", &calldata.encode(), wasm_method, &mut ext,).unwrap(),
		false.encode(),
	);
}

test_wasm_execution!(ordered_trie_root_should_work);
fn ordered_trie_root_should_work(wasm_method: WasmExecutionMethod) {
	let mut ext = TestExternalities::default();
	let trie_input = vec![b"zero".to_vec(), b"one".to_vec(), b"two".to_vec()];
	assert_eq!(
		call_in_wasm("test_ordered_trie_root", &[0], wasm_method, &mut ext.ext(),).unwrap(),
		Layout::<BlakeTwo256>::ordered_trie_root(trie_input.iter()).as_bytes().encode(),
	);
}

test_wasm_execution!(offchain_index);
fn offchain_index(wasm_method: WasmExecutionMethod) {
	let mut ext = TestExternalities::default();
	let (offchain, _state) = testing::TestOffchainExt::new();
	ext.register_extension(OffchainWorkerExt::new(offchain));
	call_in_wasm("test_offchain_index_set", &[0], wasm_method, &mut ext.ext()).unwrap();

	use sp_core::offchain::OffchainOverlayedChange;
	let data = ext
		.overlayed_changes()
		.clone()
		.offchain_drain_committed()
		.find(|(k, _v)| k == &(sp_core::offchain::STORAGE_PREFIX.to_vec(), b"k".to_vec()));
	assert_eq!(data.map(|data| data.1), Some(OffchainOverlayedChange::SetValue(b"v".to_vec())));
}

test_wasm_execution!(offchain_local_storage_should_work);
fn offchain_local_storage_should_work(wasm_method: WasmExecutionMethod) {
	let mut ext = TestExternalities::default();
	let (offchain, state) = testing::TestOffchainExt::new();
	ext.register_extension(OffchainDbExt::new(offchain.clone()));
	ext.register_extension(OffchainWorkerExt::new(offchain));
	assert_eq!(
		call_in_wasm("test_offchain_local_storage", &[0], wasm_method, &mut ext.ext(),).unwrap(),
		true.encode(),
	);
	assert_eq!(state.read().persistent_storage.get(b"test"), Some(vec![]));
}

test_wasm_execution!(offchain_http_should_work);
fn offchain_http_should_work(wasm_method: WasmExecutionMethod) {
	let mut ext = TestExternalities::default();
	let (offchain, state) = testing::TestOffchainExt::new();
	ext.register_extension(OffchainWorkerExt::new(offchain));
	state.write().expect_request(testing::PendingRequest {
		method: "POST".into(),
		uri: "http://localhost:12345".into(),
		body: vec![1, 2, 3, 4],
		headers: vec![("X-Auth".to_owned(), "test".to_owned())],
		sent: true,
		response: Some(vec![1, 2, 3]),
		response_headers: vec![("X-Auth".to_owned(), "hello".to_owned())],
		..Default::default()
	});

	assert_eq!(
		call_in_wasm("test_offchain_http", &[0], wasm_method, &mut ext.ext(),).unwrap(),
		true.encode(),
	);
}

test_wasm_execution!(should_trap_when_heap_exhausted);
fn should_trap_when_heap_exhausted(wasm_method: WasmExecutionMethod) {
	let mut ext = TestExternalities::default();

<<<<<<< HEAD
	let executor = crate::WasmExecutor::new(wasm_method, HostFunctions::host_functions(), 8, None);
=======
	let executor = crate::WasmExecutor::new(
		wasm_method,
		Some(17), // `17` is the initial number of pages compiled into the binary.
		HostFunctions::host_functions(),
		8,
		None,
	);
>>>>>>> 8313e30a

	let err = executor
		.uncached_call(
			RuntimeBlob::uncompress_if_needed(&wasm_binary_unwrap()[..]).unwrap(),
			&mut ext.ext(),
			true,
			"test_exhaust_heap",
			&[0],
			// `17` is the initial number of pages compiled into the binary.
			17,
		)
		.unwrap_err();

	assert!(err.contains("Allocator ran out of space"));
}

fn mk_test_runtime(wasm_method: WasmExecutionMethod, pages: u64) -> Arc<dyn WasmModule> {
	let blob = RuntimeBlob::uncompress_if_needed(&wasm_binary_unwrap()[..])
		.expect("failed to create a runtime blob out of test runtime");

	crate::wasm_runtime::create_wasm_runtime_with_code(
		wasm_method,
		pages,
		blob,
		HostFunctions::host_functions(),
		true,
		None,
	)
	.expect("failed to instantiate wasm runtime")
}

test_wasm_execution!(returns_mutable_static);
fn returns_mutable_static(wasm_method: WasmExecutionMethod) {
	let runtime = mk_test_runtime(wasm_method, 1024);

	let instance = runtime.new_instance().unwrap();
	let res = instance.call_export("returns_mutable_static", &[0]).unwrap();
	assert_eq!(33, u64::decode(&mut &res[..]).unwrap());

	// We expect that every invocation will need to return the initial
	// value plus one. If the value increases more than that then it is
	// a sign that the wasm runtime preserves the memory content.
	let res = instance.call_export("returns_mutable_static", &[0]).unwrap();
	assert_eq!(33, u64::decode(&mut &res[..]).unwrap());
}

test_wasm_execution!(returns_mutable_static_bss);
fn returns_mutable_static_bss(wasm_method: WasmExecutionMethod) {
	let runtime = mk_test_runtime(wasm_method, 1024);

	let instance = runtime.new_instance().unwrap();
	let res = instance.call_export("returns_mutable_static_bss", &[0]).unwrap();
	assert_eq!(1, u64::decode(&mut &res[..]).unwrap());

	// We expect that every invocation will need to return the initial
	// value plus one. If the value increases more than that then it is
	// a sign that the wasm runtime preserves the memory content.
	let res = instance.call_export("returns_mutable_static_bss", &[0]).unwrap();
	assert_eq!(1, u64::decode(&mut &res[..]).unwrap());
}

// If we didn't restore the wasm instance properly, on a trap the stack pointer would not be
// returned to its initial value and thus the stack space is going to be leaked.
//
// See https://github.com/paritytech/substrate/issues/2967 for details
test_wasm_execution!(restoration_of_globals);
fn restoration_of_globals(wasm_method: WasmExecutionMethod) {
	// Allocate 32 pages (of 65536 bytes) which gives the runtime 2048KB of heap to operate on
	// (plus some additional space unused from the initial pages requested by the wasm runtime
	// module).
	//
	// The fixture performs 2 allocations of 768KB and this theoretically gives 1536KB, however, due
	// to our allocator algorithm there are inefficiencies.
	const REQUIRED_MEMORY_PAGES: u64 = 32;

	let runtime = mk_test_runtime(wasm_method, REQUIRED_MEMORY_PAGES);
	let instance = runtime.new_instance().unwrap();

	// On the first invocation we allocate approx. 768KB (75%) of stack and then trap.
	let res = instance.call_export("allocates_huge_stack_array", &true.encode());
	assert!(res.is_err());

	// On the second invocation we allocate yet another 768KB (75%) of stack
	let res = instance.call_export("allocates_huge_stack_array", &false.encode());
	assert!(res.is_ok());
}

test_wasm_execution!(interpreted_only heap_is_reset_between_calls);
fn heap_is_reset_between_calls(wasm_method: WasmExecutionMethod) {
	let runtime = mk_test_runtime(wasm_method, 1024);
	let instance = runtime.new_instance().unwrap();

	let heap_base = instance
		.get_global_const("__heap_base")
		.expect("`__heap_base` is valid")
		.expect("`__heap_base` exists")
		.as_i32()
		.expect("`__heap_base` is an `i32`");

	let params = (heap_base as u32, 512u32 * 64 * 1024).encode();
	instance.call_export("check_and_set_in_heap", &params).unwrap();

	// Cal it a second time to check that the heap was freed.
	instance.call_export("check_and_set_in_heap", &params).unwrap();
}

test_wasm_execution!(parallel_execution);
fn parallel_execution(wasm_method: WasmExecutionMethod) {
	let executor = std::sync::Arc::new(crate::WasmExecutor::new(
		wasm_method,
		HostFunctions::host_functions(),
		8,
		None,
	));
	let threads: Vec<_> = (0..8)
		.map(|_| {
			let executor = executor.clone();
			std::thread::spawn(move || {
				let mut ext = TestExternalities::default();
				let mut ext = ext.ext();
				assert_eq!(
					executor
						.uncached_call(
							RuntimeBlob::uncompress_if_needed(&wasm_binary_unwrap()[..]).unwrap(),
							&mut ext,
							true,
							"test_twox_128",
							&[0],
							1024
						)
						.unwrap(),
					hex!("99e9d85137db46ef4bbea33613baafd5").to_vec().encode(),
				);
			})
		})
		.collect();

	for t in threads.into_iter() {
		t.join().unwrap();
	}
}

test_wasm_execution!(wasm_tracing_should_work);
fn wasm_tracing_should_work(wasm_method: WasmExecutionMethod) {
	use sc_tracing::{SpanDatum, TraceEvent};
	use std::sync::Mutex;

	struct TestTraceHandler(Arc<Mutex<Vec<SpanDatum>>>);

	impl sc_tracing::TraceHandler for TestTraceHandler {
		fn handle_span(&self, sd: SpanDatum) {
			self.0.lock().unwrap().push(sd);
		}

		fn handle_event(&self, _event: TraceEvent) {}
	}

	let traces = Arc::new(Mutex::new(Vec::new()));
	let handler = TestTraceHandler(traces.clone());

	// Create subscriber with wasm_tracing disabled
	let test_subscriber = tracing_subscriber::fmt()
		.finish()
		.with(sc_tracing::ProfilingLayer::new_with_handler(Box::new(handler), "default"));

	let _guard = tracing::subscriber::set_default(test_subscriber);

	let mut ext = TestExternalities::default();
	let mut ext = ext.ext();

	let span_id =
		call_in_wasm("test_enter_span", Default::default(), wasm_method, &mut ext).unwrap();

	let span_id = u64::decode(&mut &span_id[..]).unwrap();

	assert!(span_id > 0);

	call_in_wasm("test_exit_span", &span_id.encode(), wasm_method, &mut ext).unwrap();

	// Check there is only the single trace
	let len = traces.lock().unwrap().len();
	assert_eq!(len, 1);

	let span_datum = traces.lock().unwrap().pop().unwrap();
	let values = span_datum.values;
	assert_eq!(span_datum.target, "default");
	assert_eq!(span_datum.name, "");
	assert_eq!(values.bool_values.get("wasm").unwrap(), &true);

	call_in_wasm("test_nested_spans", Default::default(), wasm_method, &mut ext).unwrap();
	let len = traces.lock().unwrap().len();
	assert_eq!(len, 2);
}

test_wasm_execution!(spawning_runtime_instance_should_work);
fn spawning_runtime_instance_should_work(wasm_method: WasmExecutionMethod) {
	let mut ext = TestExternalities::default();
	let mut ext = ext.ext();

	call_in_wasm("test_spawn", &[], wasm_method, &mut ext).unwrap();
}

test_wasm_execution!(spawning_runtime_instance_nested_should_work);
fn spawning_runtime_instance_nested_should_work(wasm_method: WasmExecutionMethod) {
	let mut ext = TestExternalities::default();
	let mut ext = ext.ext();

	call_in_wasm("test_nested_spawn", &[], wasm_method, &mut ext).unwrap();
}

test_wasm_execution!(panic_in_spawned_instance_panics_on_joining_its_result);
fn panic_in_spawned_instance_panics_on_joining_its_result(wasm_method: WasmExecutionMethod) {
	let mut ext = TestExternalities::default();
	let mut ext = ext.ext();

	let error_result =
		call_in_wasm("test_panic_in_spawned", &[], wasm_method, &mut ext).unwrap_err();

	assert!(format!("{}", error_result).contains("Spawned task"));
}<|MERGE_RESOLUTION|>--- conflicted
+++ resolved
@@ -423,17 +423,7 @@
 fn should_trap_when_heap_exhausted(wasm_method: WasmExecutionMethod) {
 	let mut ext = TestExternalities::default();
 
-<<<<<<< HEAD
 	let executor = crate::WasmExecutor::new(wasm_method, HostFunctions::host_functions(), 8, None);
-=======
-	let executor = crate::WasmExecutor::new(
-		wasm_method,
-		Some(17), // `17` is the initial number of pages compiled into the binary.
-		HostFunctions::host_functions(),
-		8,
-		None,
-	);
->>>>>>> 8313e30a
 
 	let err = executor
 		.uncached_call(
