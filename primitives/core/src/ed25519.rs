--- conflicted
+++ resolved
@@ -23,12 +23,8 @@
 use sp_std::vec::Vec;
 
 use crate::{hash::H256, hash::H512};
-<<<<<<< HEAD
-use codec::{Encode, Decode};
+use codec::{Encode, Decode, MaxEncodedLen};
 use scale_info::TypeInfo;
-=======
-use codec::{Encode, Decode, MaxEncodedLen};
->>>>>>> 8c868a26
 
 #[cfg(feature = "full_crypto")]
 use core::convert::TryFrom;
@@ -61,11 +57,7 @@
 #[cfg_attr(feature = "full_crypto", derive(Hash))]
 #[derive(
 	PartialEq, Eq, PartialOrd, Ord, Clone, Copy, Encode, Decode, Default, PassByInner,
-<<<<<<< HEAD
-	max_encoded_len::MaxEncodedLen, TypeInfo,
-=======
-	MaxEncodedLen,
->>>>>>> 8c868a26
+	MaxEncodedLen, TypeInfo,
 )]
 pub struct Public(pub [u8; 32]);
 
