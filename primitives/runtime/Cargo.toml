[package]
name = "sp-runtime"
version = "3.0.0"
authors = ["Parity Technologies <admin@parity.io>"]
edition = "2018"
license = "Apache-2.0"
homepage = "https://substrate.dev"
repository = "https://github.com/paritytech/substrate/"
description = "Runtime Modules shared primitive types."
documentation = "https://docs.rs/sp-runtime"
readme = "README.md"

[package.metadata.docs.rs]
targets = ["x86_64-unknown-linux-gnu"]


[dependencies]
serde = { version = "1.0.101", optional = true, features = ["derive"] }
<<<<<<< HEAD
codec = { package = "parity-scale-codec", version = "2.0.0", default-features = false, features = ["derive"] }
scale-info = { version = "0.9.0", default-features = false, features = ["derive"] }
=======
codec = { package = "parity-scale-codec", version = "2.2.0", default-features = false, features = ["derive", "max-encoded-len"] }
>>>>>>> 8c868a26
sp-core = { version = "3.0.0", default-features = false, path = "../core" }
sp-application-crypto = { version = "3.0.0", default-features = false, path = "../application-crypto" }
sp-arithmetic = { version = "3.0.0", default-features = false, path = "../arithmetic" }
sp-std = { version = "3.0.0", default-features = false, path = "../std" }
sp-io = { version = "3.0.0", default-features = false, path = "../io" }
log = { version = "0.4.14", default-features = false }
paste = "1.0"
rand = { version = "0.7.2", optional = true }
impl-trait-for-tuples = "0.2.1"
parity-util-mem = { version = "0.10.0", default-features = false, features = ["primitive-types"] }
hash256-std-hasher = { version = "0.15.2", default-features = false }
either = { version = "1.5", default-features = false }

[dev-dependencies]
serde_json = "1.0.41"
rand = "0.7.2"
sp-state-machine = { version = "0.9.0", path = "../state-machine" }
sp-api = { version = "3.0.0", path = "../api" }
substrate-test-runtime-client = { version = "2.0.0", path = "../../test-utils/runtime/client" }
sp-tracing = { version = "3.0.0", path = "../../primitives/tracing" }

[features]
bench = []
runtime-benchmarks = []
default = ["std"]
std = [
	"sp-application-crypto/std",
	"sp-arithmetic/std",
	"codec/std",
	"log/std",
	"sp-core/std",
	"rand",
	"sp-std/std",
	"sp-io/std",
	"serde",
	"parity-util-mem/std",
	"hash256-std-hasher/std",
	"either/use_std",
]<|MERGE_RESOLUTION|>--- conflicted
+++ resolved
@@ -16,12 +16,8 @@
 
 [dependencies]
 serde = { version = "1.0.101", optional = true, features = ["derive"] }
-<<<<<<< HEAD
-codec = { package = "parity-scale-codec", version = "2.0.0", default-features = false, features = ["derive"] }
+codec = { package = "parity-scale-codec", version = "2.2.0", default-features = false, features = ["derive", "max-encoded-len"] }
 scale-info = { version = "0.9.0", default-features = false, features = ["derive"] }
-=======
-codec = { package = "parity-scale-codec", version = "2.2.0", default-features = false, features = ["derive", "max-encoded-len"] }
->>>>>>> 8c868a26
 sp-core = { version = "3.0.0", default-features = false, path = "../core" }
 sp-application-crypto = { version = "3.0.0", default-features = false, path = "../application-crypto" }
 sp-arithmetic = { version = "3.0.0", default-features = false, path = "../arithmetic" }
