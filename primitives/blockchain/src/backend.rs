// This file is part of Substrate.

// Copyright (C) 2017-2021 Parity Technologies (UK) Ltd.
// SPDX-License-Identifier: Apache-2.0

// Licensed under the Apache License, Version 2.0 (the "License");
// you may not use this file except in compliance with the License.
// You may obtain a copy of the License at
//
// 	http://www.apache.org/licenses/LICENSE-2.0
//
// Unless required by applicable law or agreed to in writing, software
// distributed under the License is distributed on an "AS IS" BASIS,
// WITHOUT WARRANTIES OR CONDITIONS OF ANY KIND, either express or implied.
// See the License for the specific language governing permissions and
// limitations under the License.

//! Substrate blockchain trait

use std::sync::Arc;

use log::warn;
use parking_lot::RwLock;
use sp_runtime::{
	generic::BlockId,
	traits::{Block as BlockT, Header as HeaderT, NumberFor},
	Justifications,
};

use crate::header_metadata::HeaderMetadata;

use crate::error::{Error, Result};

/// Blockchain database header backend. Does not perform any validation.
pub trait HeaderBackend<Block: BlockT>: Send + Sync {
	/// Get block header. Returns `None` if block is not found.
	fn header(&self, id: BlockId<Block>) -> Result<Option<Block::Header>>;
	/// Get blockchain info.
	fn info(&self) -> Info<Block>;
	/// Get block status.
	fn status(&self, id: BlockId<Block>) -> Result<BlockStatus>;
	/// Get block number by hash. Returns `None` if the header is not in the chain.
	fn number(
		&self,
		hash: Block::Hash,
	) -> Result<Option<<<Block as BlockT>::Header as HeaderT>::Number>>;
	/// Get block hash by number. Returns `None` if the header is not in the chain.
	fn hash(&self, number: NumberFor<Block>) -> Result<Option<Block::Hash>>;

	/// Convert an arbitrary block ID into a block hash.
	fn block_hash_from_id(&self, id: &BlockId<Block>) -> Result<Option<Block::Hash>> {
		match *id {
			BlockId::Hash(h) => Ok(Some(h)),
			BlockId::Number(n) => self.hash(n),
		}
	}

	/// Convert an arbitrary block ID into a block hash.
	fn block_number_from_id(&self, id: &BlockId<Block>) -> Result<Option<NumberFor<Block>>> {
		match *id {
			BlockId::Hash(h) => self.number(h),
			BlockId::Number(n) => Ok(Some(n)),
		}
	}

	/// Get block header. Returns `UnknownBlock` error if block is not found.
	fn expect_header(&self, id: BlockId<Block>) -> Result<Block::Header> {
		self.header(id)?
			.ok_or_else(|| Error::UnknownBlock(format!("Expect header: {}", id)))
	}

	/// Convert an arbitrary block ID into a block number. Returns `UnknownBlock` error if block is not found.
	fn expect_block_number_from_id(&self, id: &BlockId<Block>) -> Result<NumberFor<Block>> {
		self.block_number_from_id(id).and_then(|n| {
			n.ok_or_else(|| Error::UnknownBlock(format!("Expect block number from id: {}", id)))
		})
	}

	/// Convert an arbitrary block ID into a block hash. Returns `UnknownBlock` error if block is not found.
	fn expect_block_hash_from_id(&self, id: &BlockId<Block>) -> Result<Block::Hash> {
		self.block_hash_from_id(id).and_then(|n| {
			n.ok_or_else(|| Error::UnknownBlock(format!("Expect block hash from id: {}", id)))
		})
	}
}

/// Blockchain database backend. Does not perform any validation.
pub trait Backend<Block: BlockT>:
	HeaderBackend<Block> + HeaderMetadata<Block, Error = Error>
{
	/// Get block body. Returns `None` if block is not found.
	fn body(&self, id: BlockId<Block>) -> Result<Option<Vec<<Block as BlockT>::Extrinsic>>>;
	/// Get block justifications. Returns `None` if no justification exists.
	fn justifications(&self, id: BlockId<Block>) -> Result<Option<Justifications>>;
	/// Get last finalized block hash.
	fn last_finalized(&self) -> Result<Block::Hash>;
	/// Returns data cache reference, if it is enabled on this backend.
	fn cache(&self) -> Option<Arc<dyn Cache<Block>>>;

	/// Returns hashes of all blocks that are leaves of the block tree.
	/// in other words, that have no children, are chain heads.
	/// Results must be ordered best (longest, highest) chain first.
	fn leaves(&self) -> Result<Vec<Block::Hash>>;

	/// Return hashes of all blocks that are children of the block with `parent_hash`.
	fn children(&self, parent_hash: Block::Hash) -> Result<Vec<Block::Hash>>;

	/// Get the most recent block hash of the best (longest) chains
	/// that contain block with the given `target_hash`.
	///
	/// The search space is always limited to blocks which are in the finalized
	/// chain or descendents of it.
	///
	/// If `maybe_max_block_number` is `Some(max_block_number)`
	/// the search is limited to block `numbers <= max_block_number`.
	/// in other words as if there were no blocks greater `max_block_number`.
	/// Returns `Ok(None)` if `target_hash` is not found in search space.
	/// TODO: document time complexity of this, see [#1444](https://github.com/paritytech/substrate/issues/1444)
	fn best_containing(
		&self,
		target_hash: Block::Hash,
		maybe_max_number: Option<NumberFor<Block>>,
		import_lock: &RwLock<()>,
	) -> Result<Option<Block::Hash>> {
		let target_header = {
			match self.header(BlockId::Hash(target_hash))? {
				Some(x) => x,
				// target not in blockchain
<<<<<<< HEAD
				None => {
					return Ok(None)
				},
=======
				None => return Ok(None),
>>>>>>> 1d5abf01
			}
		};

		if let Some(max_number) = maybe_max_number {
			// target outside search range
			if target_header.number() > &max_number {
				return Ok(None)
			}
		}

		let leaves = {
			// ensure no blocks are imported during this code block.
			// an import could trigger a reorg which could change the canonical chain.
			// we depend on the canonical chain staying the same during this code block.
			let _import_guard = import_lock.read();

			let info = self.info();

			// this can be `None` if the best chain is shorter than the target header.
			let maybe_canon_hash = self.hash(*target_header.number())?;

			if maybe_canon_hash.as_ref() == Some(&target_hash) {
				// if a `max_number` is given we try to fetch the block at the
				// given depth, if it doesn't exist or `max_number` is not
				// provided, we continue to search from all leaves below.
				if let Some(max_number) = maybe_max_number {
					if let Some(header) = self.hash(max_number)? {
						return Ok(Some(header))
					}
				}
			} else if info.finalized_number >= *target_header.number() {
				// header is on a dead fork.
				return Ok(None)
			}

			self.leaves()?
		};

		// for each chain. longest chain first. shortest last
		for leaf_hash in leaves {
			// start at the leaf
			let mut current_hash = leaf_hash;

			// if search is not restricted then the leaf is the best
			let mut best_hash = leaf_hash;

			// go backwards entering the search space
			// waiting until we are <= max_number
			if let Some(max_number) = maybe_max_number {
				loop {
					let current_header = self
						.header(BlockId::Hash(current_hash.clone()))?
						.ok_or_else(|| Error::MissingHeader(current_hash.to_string()))?;

					if current_header.number() <= &max_number {
						best_hash = current_header.hash();
						break
					}

					current_hash = *current_header.parent_hash();
				}
			}

			// go backwards through the chain (via parent links)
			loop {
				// until we find target
				if current_hash == target_hash {
					return Ok(Some(best_hash))
				}

				let current_header = self
					.header(BlockId::Hash(current_hash.clone()))?
					.ok_or_else(|| Error::MissingHeader(current_hash.to_string()))?;

				// stop search in this chain once we go below the target's block number
				if current_header.number() < target_header.number() {
					break
				}

				current_hash = *current_header.parent_hash();
			}
		}

		// header may be on a dead fork -- the only leaves that are considered are
		// those which can still be finalized.
		//
		// FIXME #1558 only issue this warning when not on a dead fork
		warn!(
			"Block {:?} exists in chain but not found when following all \
			leaves backwards. Number limit = {:?}",
			target_hash, maybe_max_number,
		);

		Ok(None)
	}

	/// Get single indexed transaction by content hash. Note that this will only fetch transactions
	/// that are indexed by the runtime with `storage_index_transaction`.
	fn indexed_transaction(&self, hash: &Block::Hash) -> Result<Option<Vec<u8>>>;

	/// Check if indexed transaction exists.
	fn has_indexed_transaction(&self, hash: &Block::Hash) -> Result<bool> {
		Ok(self.indexed_transaction(hash)?.is_some())
	}

	fn block_indexed_body(&self, id: BlockId<Block>) -> Result<Option<Vec<Vec<u8>>>>;
}

/// Provides access to the optional cache.
pub trait ProvideCache<Block: BlockT> {
	/// Returns data cache reference, if it is enabled on this backend.
	fn cache(&self) -> Option<Arc<dyn Cache<Block>>>;
}

/// Blockchain optional data cache.
pub trait Cache<Block: BlockT>: Send + Sync {
	/// Initialize genesis value for the given cache.
	///
	/// The operation should be performed once before anything else is inserted in the cache.
	/// Otherwise cache may end up in inconsistent state.
	fn initialize(&self, key: &well_known_cache_keys::Id, value_at_genesis: Vec<u8>) -> Result<()>;
	/// Returns cached value by the given key.
	///
	/// Returned tuple is the range where value has been active and the value itself.
	/// Fails if read from cache storage fails or if the value for block is discarded
	/// (i.e. if block is earlier that best finalized, but it is not in canonical chain).
	fn get_at(
		&self,
		key: &well_known_cache_keys::Id,
		block: &BlockId<Block>,
	) -> Result<
		Option<((NumberFor<Block>, Block::Hash), Option<(NumberFor<Block>, Block::Hash)>, Vec<u8>)>,
	>;
}

/// Blockchain info
#[derive(Debug, Eq, PartialEq)]
pub struct Info<Block: BlockT> {
	/// Best block hash.
	pub best_hash: Block::Hash,
	/// Best block number.
	pub best_number: <<Block as BlockT>::Header as HeaderT>::Number,
	/// Genesis block hash.
	pub genesis_hash: Block::Hash,
	/// The head of the finalized chain.
	pub finalized_hash: Block::Hash,
	/// Last finalized block number.
	pub finalized_number: <<Block as BlockT>::Header as HeaderT>::Number,
	/// Last finalized state.
	pub finalized_state: Option<(Block::Hash, <<Block as BlockT>::Header as HeaderT>::Number)>,
	/// Number of concurrent leave forks.
	pub number_leaves: usize,
}

/// Block status.
#[derive(Debug, Clone, Copy, PartialEq, Eq)]
pub enum BlockStatus {
	/// Already in the blockchain.
	InChain,
	/// Not in the queue or the blockchain.
	Unknown,
}

/// A list of all well known keys in the blockchain cache.
pub mod well_known_cache_keys {
	/// The type representing cache keys.
	pub type Id = sp_consensus::import_queue::CacheKeyId;

	/// A list of authorities.
	pub const AUTHORITIES: Id = *b"auth";

	/// Current Epoch data.
	pub const EPOCH: Id = *b"epch";

	/// Changes trie configuration.
	pub const CHANGES_TRIE_CONFIG: Id = *b"chtr";
}<|MERGE_RESOLUTION|>--- conflicted
+++ resolved
@@ -126,13 +126,7 @@
 			match self.header(BlockId::Hash(target_hash))? {
 				Some(x) => x,
 				// target not in blockchain
-<<<<<<< HEAD
-				None => {
-					return Ok(None)
-				},
-=======
 				None => return Ok(None),
->>>>>>> 1d5abf01
 			}
 		};
 
